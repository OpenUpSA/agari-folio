from email import message
import subprocess
import json
import hashlib
import requests
import settings
from flask import render_template_string
from auth import KeycloakAuth
from sendgrid import SendGridAPIClient
from sendgrid.helpers.mail import (
    Mail,
    From,
    To,
    Attachment,
    FileContent,
    FileName,
    FileType,
    Disposition,
    ContentId,
)
import base64

from database import get_db_cursor
from settings import (
    SENDGRID_API_KEY,
    SENDGRID_FROM_EMAIL,
    SENDGRID_FROM_NAME,
    KEYCLOAK_URL,
    KEYCLOAK_REALM,
    KEYCLOAK_CLIENT_ID,
    KEYCLOAK_CLIENT_SECRET,
)

sg_api_key = SENDGRID_API_KEY
sg_from_email = SENDGRID_FROM_EMAIL
sg_from_name = SENDGRID_FROM_NAME

sg = SendGridAPIClient(sg_api_key)

keycloak_auth = KeycloakAuth(
    keycloak_url=KEYCLOAK_URL,
    realm=KEYCLOAK_REALM,
    client_id=KEYCLOAK_CLIENT_ID,
    client_secret=KEYCLOAK_CLIENT_SECRET,
)


def sendgrid_email(to_email, to_name, subject, html_content):
    message = Mail(
        from_email=From(sg_from_email, sg_from_name),
        to_emails=To(to_email, to_name),
        subject=subject,
        html_content=html_content,
    )

    with open("email_templates/agari_logo.png", "rb") as f:
        data = f.read()
        encoded_file = base64.b64encode(data).decode()
    attachment = Attachment(
        FileContent(encoded_file),
        FileName("agari_logo.png"),
        FileType("image/png"),
        Disposition("inline"),
        ContentId("agari_logo"),
    )
    message.add_attachment(attachment)

    if sg_api_key != "":
        response = sg.send(message)
        return response, response.status_code
    else:
        return {"error": "Email not configured"}, 204


def mjml_to_html(template_name):
    result = subprocess.run(
        ["mjml", f"email_templates/{template_name}.mjml", "--stdout"],
        capture_output=True,
        text=True,
        check=True,
    )
    html_template = result.stdout
    return html_template


def magic_link(email, redirect_uri, expiration_seconds=600, send_email=True):
    admin_token = keycloak_auth.get_admin_token()
    if not admin_token:
        return {"error": "Failed to authenticate with Keycloak admin"}, 500
    headers = {
        "Authorization": f"Bearer {admin_token}",
        "Content-Type": "application/json",
    }
    payload = {
        "email": email,
        "client_id": keycloak_auth.client_id,
        "redirect_uri": redirect_uri,
        "expiration_seconds": expiration_seconds,
        "force_create": True,
        "reusable": False,
        "send_email": False,
    }
    magic_link_url = (
        f"{keycloak_auth.keycloak_url}/realms/{keycloak_auth.realm}/magic-link"
    )
    keycloak_response = requests.post(magic_link_url, headers=headers, json=payload)
    response_data = json.loads(keycloak_response.content.decode("utf-8"))

    if send_email:
        # Manually send magic link
        html_template = mjml_to_html("magic_link")
        html_content = render_template_string(
            html_template, magic_link=response_data["link"]
        )
        sendgrid_email(email, "", "Your AGARI sign-in link", html_content)
        message = "Magic link sent successfully"
    else:
        message = "Magic link created successfully (email not sent)"

    if keycloak_response.status_code == 200:
        response_data = keycloak_response.json()
        return {
            "message": message,
            "email": email,
            "user_id": response_data.get("user_id"),
        }, 200
    else:
        return {"error": f"Failed to create magic link."}, 500


def quiet_create_user(email, redirect_uri):
    keycloak_response = magic_link(email, redirect_uri, 0, False)

    return keycloak_response


def invite_user_to_project(user, redirect_uri, project_id, role):
    if user.get("attributes"):
        name = user["attributes"].get("name", [""])[0]
        surname = user["attributes"].get("surname", [""])[0]
        to_name = f"{name} {surname}".strip()
    else:
        to_name = ""
    to_email = user["email"]
    subject = "You've been invited to AGARI"

    # Get project name
    with get_db_cursor() as cursor:
        cursor.execute(
            """
            SELECT *
            FROM projects
            WHERE id = %s AND deleted_at IS NULL
        """,
            (project_id,),
        )
        project = cursor.fetchone()
        if not project:
            return {"error": "Project not found"}, 404

    hash_string = f"{user['id']}{project_id}"
    inv_token = hashlib.md5(hash_string.encode()).hexdigest()
    accept_link = (
        f"{redirect_uri}/accept-invite-project?userid={user['id']}&token={inv_token}"
    )

    html_template = mjml_to_html("project_invite")
    html_content = render_template_string(
        html_template, project_name=project["name"], accept_link=accept_link
    )

    result, status_code = sendgrid_email(to_email, to_name, subject, html_content)

    if status_code in [200, 201, 202, 204]:
        # assign temp invite attributes to user
        keycloak_auth.add_attribute_value(user["id"], "invite_token", inv_token)
        keycloak_auth.add_attribute_value(user["id"], "invite_project_id", project_id)
        keycloak_auth.add_attribute_value(user["id"], f"invite_role_{project_id}", role)
        if status_code == 204:
            return f"Invite created without sending email"
        else:
            return f"Invitation email sent successfully"
    else:
        return {"error": "Failed to send invitation email"}, 500


def invite_user_to_org(user, redirect_uri, org_id, role):
    if user.get("attributes"):
        name = user["attributes"].get("name", [""])[0]
        surname = user["attributes"].get("surname", [""])[0]
        to_name = f"{name} {surname}".strip()
    else:
        to_name = ""
    to_email = user["email"]

    with get_db_cursor() as cursor:
        cursor.execute(
            """
            SELECT *
            FROM organisations
            WHERE id = %s AND deleted_at IS NULL
        """,
            (org_id,),
        )
        org = cursor.fetchone()
        if not org:
            return {"error": "Organisation not found"}, 404

    hash_string = f"{user['id']}{org_id}"
    inv_token = hashlib.md5(hash_string.encode()).hexdigest()

    accept_link = f"{redirect_uri}/accept-invite-org?userid={user['id']}&token={inv_token}"  #

    if role == "org-owner":
        subject = f"Invitation: Become the Owner of {org["name"]}"
        html_template = mjml_to_html("org_ownership")
    else:
        subject = "You've been invited to AGARI"
        html_template = mjml_to_html("new_user")
    html_content = render_template_string(
        html_template, org_name=org["name"], accept_link=accept_link
    )
    result, status_code = sendgrid_email(to_email, to_name, subject, html_content)

    if status_code in [200, 201, 202, 204]:
        # assign temp invite attributes to user
        keycloak_auth.add_attribute_value(user["id"], "invite_org_token", inv_token)
        keycloak_auth.add_attribute_value(user["id"], "invite_org_id", org_id)
        keycloak_auth.add_attribute_value(user["id"], f"invite_org_role_{org_id}", role)
        if status_code == 204:
            return f"Email not sent"
        else:
            return f"Invitation email sent successfully"
    else:
        return {"error": "Failed to send invitation email"}, 500


def role_user(user_id, project_id, role):
    # Remove user from all existing project roles first (role hierarchy enforcement)
    removed_roles = []
    for existing_role in ["project-admin", "project-contributor", "project-viewer"]:
        if keycloak_auth.user_has_attribute(user_id, existing_role, project_id):
            success = keycloak_auth.remove_attribute_value(
                user_id, existing_role, project_id
            )
            if success:
                removed_roles.append(existing_role)
                print(
                    f"Removed project_id {project_id} from role {existing_role} for user {user_id}"
                )
            else:
                return {"error": f"Failed to remove existing role {existing_role}"}, 500

    # Add the user to the new role
    success = keycloak_auth.add_attribute_value(user_id, role, project_id)
    if not success:
        return {"error": f"Failed to add user to role {role}"}, 500
    return removed_roles


def access_revoked_notification(user_id):
    user = keycloak_auth.get_user(user_id)

    to_email = user["email"]
    to_name = ""
    subject = "Regarding your AGARI account"

    html_template = mjml_to_html("revoke_access")
    html_content = render_template_string(html_template)

    sendgrid_email(to_email, to_name, subject, html_content)


def log_event(log_type, resource_id, log_entry):
    try:
        with get_db_cursor() as cursor:
            cursor.execute(
                """
                INSERT INTO logs (log_type, resource_id, log_entry)
                VALUES (%s, %s, %s)
                """,
                (log_type, resource_id, log_entry),
            )
            return True

    except Exception as e:
        print(f"Error saving submission log: {e}")
        return False


def log_submission(submission_id, user_id, status, message):
    try:
        with get_db_cursor() as cursor:
            cursor.execute(
                """
                INSERT INTO submissions_log (submission_id, user_id, status, message)
                VALUES (%s, %s, %s, %s)
                """,
                (submission_id, user_id, status, json.dumps(message)),
            )
            return True

    except Exception as e:
        print(f"Error saving submission log: {e}")
        return False


def tsv_to_json(tsv_string):
    lines = tsv_string.strip().split("\n")
    headers = lines[0].split("\t")
    json_list = []

    for line in lines[1:]:
        values = line.split("\t")
        record = {headers[i]: values[i] for i in range(len(headers))}
        json_list.append(record)

    return json_list


def send_to_elastic(index, document):
    es_url = settings.ELASTICSEARCH_URL

    # Extract document ID if provided
    doc_id = document.pop("_id", None) if isinstance(document, dict) else None

    if doc_id:
        # Use PUT with specific document ID to avoid duplicates
        es_index_url = f"{es_url}/{index}/_doc/{doc_id}"
        method = requests.put
    else:
        # Use POST to auto-generate document ID
        es_index_url = f"{es_url}/{index}/_doc"
        method = requests.post

    try:
        response = method(es_index_url, json=document)
        if response.status_code in [200, 201]:
            print(f"Successfully indexed document to {index}")
            return True
        else:
            print(f"Failed to index document: {response.text}")
            return False
    except Exception as e:
        print(f"Error sending document to Elasticsearch: {e}")
        return False


def remove_from_elastic(index, doc_id):
    es_url = settings.ELASTICSEARCH_URL
    es_delete_url = f"{es_url}/{index}/_doc/{doc_id}"

    try:
        response = requests.delete(es_delete_url)
        if response.status_code in [
            200,
            404,
        ]:  # 404 means document doesn't exist, which is OK
            print(f"Successfully removed document {doc_id} from {index}")
            return True
        else:
            print(f"Failed to remove document: {response.text}")
            return False
    except Exception as e:
        print(f"Error removing document from Elasticsearch: {e}")
        return False


def remove_samples_from_elastic(analysis_id):
    """Remove all sample documents for a specific analysis from Elasticsearch"""
    es_url = settings.ELASTICSEARCH_URL

    # Use delete by query to remove all sample documents for this analysis
    delete_query = {"query": {"term": {"analysisId.keyword": analysis_id}}}

    es_delete_url = f"{es_url}/agari-samples/_delete_by_query"

    try:
        response = requests.post(
            es_delete_url,
            json=delete_query,
            headers={"Content-Type": "application/json"},
        )
        if response.status_code in [200, 409]:  # 409 can happen if no documents found
            result = response.json()
            deleted_count = result.get("deleted", 0)
            print(
                f"Successfully removed {deleted_count} sample documents for analysis {analysis_id}"
            )
            return True
        else:
            print(f"Failed to remove sample documents: {response.text}")
            return False
    except Exception as e:
        print(f"Error removing sample documents from Elasticsearch: {e}")
        return False
<<<<<<< HEAD


def check_user_id(data, param_id):
    user_id = data.get(param_id)

    if not user_id:
        return {"error": "User ID is required"}, 400

    # Check if user exists in Keycloak
    user = keycloak_auth.get_user(user_id)
    if not user:
        return {"error": f"User {user_id} not found in Keycloak"}, 404
    return user
=======
    
def query_elastic(query_body):
    es_url = settings.ELASTICSEARCH_URL
    es_query_url = f"{es_url}/agari-samples/_search"

    try:
        response = requests.post(es_query_url, json=query_body, headers={'Content-Type': 'application/json'})
        if response.status_code == 200:
            return response.json()
        else:
            print(f"Failed to query Elasticsearch: {response.text}")
            return None
    except Exception as e:
        print(f"Error querying Elasticsearch: {e}")
        return None
>>>>>>> b494beb3
<|MERGE_RESOLUTION|>--- conflicted
+++ resolved
@@ -394,7 +394,6 @@
     except Exception as e:
         print(f"Error removing sample documents from Elasticsearch: {e}")
         return False
-<<<<<<< HEAD
 
 
 def check_user_id(data, param_id):
@@ -408,7 +407,6 @@
     if not user:
         return {"error": f"User {user_id} not found in Keycloak"}, 404
     return user
-=======
     
 def query_elastic(query_body):
     es_url = settings.ELASTICSEARCH_URL
@@ -423,5 +421,4 @@
             return None
     except Exception as e:
         print(f"Error querying Elasticsearch: {e}")
-        return None
->>>>>>> b494beb3
+        return None