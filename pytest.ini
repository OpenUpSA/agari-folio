--- conflicted
+++ resolved
@@ -25,14 +25,11 @@
     organisation_update: Tests for updating organisations
     organisation_delete: Tests for deleting organisations
     submission: Tests for submission operations
-<<<<<<< HEAD
     submission_create: Tests for creating submissions
     submission_upload: Tests for uploading files to submissions
-=======
     submission_validation: Tests for submission validation operations
     submission_get_validation: Tests for retrieving submission validation status
     submission_start_validation: Tests for starting submission validation
->>>>>>> f89323e4
 
     # Permission-based markers
     requires_auth: Tests that require authentication
