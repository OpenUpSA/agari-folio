--- conflicted
+++ resolved
@@ -2384,12 +2384,8 @@
 
 invite_ns = api.namespace('invites', description='Invite management endpoints')
 
-<<<<<<< HEAD
-@invite_ns.route('/project/<string:project_id>/<string:user_id>')
-=======
 
 @invite_ns.route('/project/<string:project_id>')
->>>>>>> 3834bcdc
 class ProjectInviteStatus(Resource):
     ### GET /invites/project/<project_id> ###
 
@@ -3262,7 +3258,6 @@
             return {'error': f'Failed to unpublish analysis: {str(e)}'}, 500
         
 
-<<<<<<< HEAD
 
 ##########################
 ### INVITES
@@ -3400,319 +3395,6 @@
             'access_token': auth_tokens["access_token"],
             'refresh_token': auth_tokens["refresh_token"]
         }, 200
-=======
-##########################
-### STUDIES
-##########################
-
-
-study_ns = api.namespace('studies', description='Study management endpoints')
-
-@study_ns.route('/')
-class StudyList(Resource):
-    
-    ### GET /studies ###
-
-    @study_ns.doc('list_studies')
-    def get(self):
-
-        """List all studies (public access)"""
-        
-        try:
-            with get_db_cursor() as cursor:
-                cursor.execute("""
-                    SELECT *
-                    FROM studies 
-                    WHERE deleted_at IS NULL 
-                    ORDER BY name
-                """)
-                
-                studies = cursor.fetchall()
-
-                return studies
-
-        except Exception as e:
-            logger.exception("Error retrieving studies")
-            return {'error': f'Database error: {str(e)}'}, 500
-
-    ### POST /studies ###
-
-    @study_ns.doc('create_study')
-    @require_auth(keycloak_auth)
-    @require_permission('create_study', resource_type='project', resource_id_arg='projectId')
-    def post(self):
-        """Create a new study"""
-        try:
-            data = request.get_json()
-            if not data:
-                return {'error': 'No JSON data provided'}, 400
-            
-            studyId = data.get('studyId')
-            name = data.get('name')
-            description = data.get('description')
-            projectId = data.get('projectId')
-            info = data.get('info')
-            
-            if not studyId:
-                return {'error': 'StudyId is required'}, 400
-            if not name:
-                return {'error': 'Study name is required'}, 400
-            if not projectId:
-                return {'error': 'Associated projectId is required'}, 400
-    
-            ### CHECK IF STUDYID EXISTS IN SONG ###
-            app.logger.info(f"Checking if studyId '{studyId}' exists in SONG before creating locally...")
-    
-            song_token = keycloak_auth.get_client_token()
-            if not song_token:
-                return {'error': 'Failed to authenticate with SONG service'}, 500
-            else:
-                app.logger.info("Successfully obtained SONG token")
-                print(f"SONG Token: {song_token}")
-    
-            song_headers = {
-                'Authorization': f'Bearer {song_token}',
-                'Content-Type': 'application/json'
-            }
-            
-            song_check_url = f"{SONG_URL}/studies/{studyId}"
-            app.logger.info(f"Checking SONG for existing studyId at {song_check_url} ...")
-            song_response = requests.get(song_check_url, headers=song_headers)
-    
-            app.logger.info(f"SONG: {song_response.json()}")
-    
-            if song_response.status_code == 200:
-                return {'error': f'Study with studyId "{studyId}" already exists in SONG'}, 200
-            elif song_response.status_code == 404:
-                print(f"StudyId '{studyId}' does not exist in SONG, proceeding to create locally...")
-            else:
-                return {'error': f'Error checking study in SONG: {song_response.status_code} - {song_response.text}'}, 500
-    
-            ### CREATE STUDY IN SONG ###
-            song_create_url = f"{SONG_URL}/studies/{studyId}/"
-            song_payload = {
-                'studyId': studyId,
-                'name': name,
-                'description': description,
-                'info': info or {}
-            }
-    
-            song_response = requests.post(song_create_url, headers=song_headers, json=song_payload)
-    
-            if song_response.status_code == 200:
-                print(f"Successfully created study in SONG: {song_response.json()}")
-            else:
-                return {'error': f"Failed to create study in SONG: {song_response.status_code} - {song_response.text}"}
-    
-            ### CREATE STUDY LOCALLY ###
-            with get_db_cursor() as cursor:
-                cursor.execute("""
-                    INSERT INTO studies (study_id, name, description, project_id)
-                    VALUES (%s, %s, %s, %s)
-                    RETURNING *
-                """, (studyId, name, description, projectId))
-    
-                new_study = cursor.fetchone()
-    
-                return {
-                    'message': 'Study created successfully',
-                    'study': new_study
-                }, 201
-    
-        except Exception as e:
-            if 'duplicate key value violates unique constraint' in str(e):
-                return {'error': f'Study with name "{name}" already exists'}, 409
-            logger.exception("Error creating study")
-            return {'error': f'Database error: {str(e)}'}, 500
-
-@study_ns.route('/<string:study_id>/analysis')
-class StudyAnalysis(Resource):
-    
-    ### GET /studies/<study_id>/analysis ###
-
-    @study_ns.doc('get_study_analysis')
-    @require_auth(keycloak_auth)
-    def get(self, study_id):
-
-        """
-            Get analysis results for a study from SONG (proxy endpoint)
-
-            Query Parameters:
-                - analysisStates: Comma-separated list of analysis states to filter by
-        """
-
-        states = request.args.get('analysisStates')
-        
-        try:
-            # Get client token for SONG API
-            song_token = keycloak_auth.get_client_token()
-            if not song_token:
-                return {'error': 'Failed to authenticate with SONG service'}, 500
-
-            # Set up headers for SONG request
-            song_headers = {
-                'Authorization': f'Bearer {song_token}',
-                'Content-Type': 'application/json'
-            }
-
-            if states:
-                song_analysis_url = f"{SONG_URL}/studies/{study_id}/analysis?analysisStates={states}"
-            else:
-                song_analysis_url = f"{SONG_URL}/studies/{study_id}/analysis"
-
-            song_response = requests.get(song_analysis_url, headers=song_headers)
-
-            print(f"SONG analysis response status: {song_response.status_code}")
-            
-            # Forward SONG's response directly
-            try:
-                response_data = song_response.json()
-            except:
-                logger.exception("Error parsing SONG response")
-                response_data = {'message': song_response.text}
-            
-            return response_data, song_response.status_code
-
-        except Exception as e:
-            logger.exception("Error retrieving analysis")
-            return {'error': f'Failed to retrieve analysis results: {str(e)}'}, 500
-
-@study_ns.route('/<string:project_id>/<string:study_id>/analysis/<string:analysis_id>/upload')
-class StudyAnalysisUpload(Resource):
-
-    ### POST /studies/<project_id>/<study_id>/analysis/<analysis_id>/upload ###
-
-    @study_ns.doc('upload_analysis_file')
-    @require_auth(keycloak_auth)
-    @require_permission('submit_to_study', resource_type='project', resource_id_arg='project_id')
-    def post(self, project_id, study_id, analysis_id):
-
-        """Upload a file to an analysis in SCORE and MINIO (proxy endpoint)"""
-
-        try:
-            print("Form keys:", request.form.keys())
-            print("Form data:", request.form)
-            # Parse form data
-            object_id = request.form.get('object_id')
-            overwrite = request.form.get('overwrite', 'true').lower() == 'true'
-            
-            if not object_id:
-                return {'error': 'object_id is required'}, 400
-                
-            # Get the uploaded file
-            if 'file' not in request.files:
-                return {'error': 'No file provided'}, 400
-                
-            file = request.files['file']
-            if file.filename == '':
-                return {'error': 'No file selected'}, 400
-
-            # Read file data and calculate size/MD5
-            file_data = file.read()
-            file_size = len(file_data)
-            
-            import hashlib
-            file_md5 = hashlib.md5(file_data).hexdigest()
-            
-            app.logger.info(f"File: {file.filename}, Size: {file_size}, MD5: {file_md5}")
-
-            # Get client token for SCORE API
-            score_token = keycloak_auth.get_client_token()
-            if not score_token:
-                return {'error': 'Failed to authenticate with SCORE service'}, 500
-
-            score_headers = {
-                'Authorization': f'Bearer {score_token}',
-                'Content-Type': 'application/x-www-form-urlencoded'
-            }
-
-            # Step 1: Initialize upload with SCORE
-            init_upload_url = f"{SCORE_URL}/upload/{object_id}/uploads"
-            init_data = {
-                'fileSize': file_size,
-                'md5': file_md5,
-                'overwrite': overwrite
-            }
-            app.logger.info(f"Score URL {init_upload_url}")
-            init_response = requests.post(init_upload_url, headers=score_headers, data=init_data)
-            app.logger.info(f"Score upload response: {init_response}")
-            if init_response.status_code != 200:
-                return {'error': f'Failed to initialize upload: {init_response.status_code} - {init_response.text}'}, 500
-                
-            init_result = init_response.json()
-            upload_id = init_result['uploadId']
-            presigned_url = init_result['parts'][0]['url']
-            object_md5 = init_result['objectMd5']
-            
-            app.logger.info(f"Upload initialized - Upload ID: {upload_id}")
-
-            # Step 2: Upload file to MinIO using presigned URL
-            upload_headers = {'Content-Type': 'text/plain'}
-            upload_response = requests.put(presigned_url, headers=upload_headers, data=file_data)
-            
-            if upload_response.status_code != 200:
-                return {'error': f'Failed to upload file to storage: {upload_response.status_code}'}, 500
-                
-            etag = upload_response.headers.get('ETag', '').strip('"')
-            app.logger.info(f"File uploaded to MinIO - ETag: {etag}")
-
-            # Step 3: Finalize part upload
-            finalize_part_url = f"{SCORE_URL}/upload/{object_id}/parts"
-            finalize_part_params = {
-                'partNumber': 1,
-                'etag': etag,
-                'md5': object_md5,
-                'uploadId': upload_id
-            }
-            
-            score_json_headers = {
-                'Authorization': f'Bearer {score_token}',
-                'Content-Type': 'application/json'
-            }
-            
-            finalize_part_response = requests.post(
-                finalize_part_url, 
-                headers=score_json_headers, 
-                params=finalize_part_params
-            )
-            
-            if finalize_part_response.status_code != 200:
-                return {'error': f'Failed to finalize part upload: {finalize_part_response.status_code}'}, 500
-                
-            app.logger.info("Part upload finalized")
-
-            # Step 4: Finalize complete upload
-            finalize_upload_url = f"{SCORE_URL}/upload/{object_id}"
-            finalize_upload_params = {'uploadId': upload_id}
-            
-            finalize_upload_response = requests.post(
-                finalize_upload_url, 
-                headers=score_json_headers, 
-                params=finalize_upload_params
-            )
-            
-            if finalize_upload_response.status_code != 200:
-                return {'error': f'Failed to finalize upload: {finalize_upload_response.status_code}'}, 500
-                
-            app.logger.info("Upload finalized successfully")
-
-            return {
-                'message': 'File uploaded successfully',
-                'study_id': study_id,
-                'project_id': project_id,
-                'analysis_id': analysis_id,
-                'object_id': object_id,
-                'filename': file.filename,
-                'file_size': file_size,
-                'md5': file_md5,
-                'upload_id': upload_id,
-                'etag': etag
-            }, 200
-
-        except Exception as e:
-            logger.exception(f"Error uploading file to analysis {analysis_id} in study {study_id}: {str(e)}")
-            return {'error': f'Failed to upload file: {str(e)}'}, 500
->>>>>>> 3834bcdc
 
 
 if __name__ == '__main__':
