from flask import Flask, request
from flask_restx import Api, Resource
from auth import (
    KeycloakAuth,
    require_auth,
    extract_user_info,
    require_permission,
    user_has_permission,
)
from permissions import PERMISSIONS
from database import get_db_cursor, test_connection
import json
from datetime import datetime, date
from decimal import Decimal
import requests
from helpers import (
    magic_link,
    invite_user_to_project,
    invite_user_to_org,
    access_revoked_notification,
    log_event,
    log_submission,
    tsv_to_json,
    role_user,
    send_to_elastic,
    remove_from_elastic,
    remove_samples_from_elastic,
<<<<<<< HEAD
    check_user_id,
=======
    query_elastic
>>>>>>> b494beb3
)
import uuid
import settings  # module import allows override via conftest.py
from logging import getLogger

SONG_URL = settings.OVERTURE_SONG
SCORE_URL = settings.OVERTURE_SCORE

logger = getLogger(__name__)



# Custom JSON encoder to handle datetime and other types
class CustomJSONEncoder(json.JSONEncoder):
    def default(self, obj):
        if isinstance(obj, datetime):
            return obj.strftime("%Y-%m-%d %H:%M:%S")
        elif isinstance(obj, date):
            return obj.strftime("%Y-%m-%d")
        elif isinstance(obj, Decimal):
            return float(obj)
        return super().default(obj)

app = Flask(__name__)
app.json_encoder = CustomJSONEncoder

print("app", settings.KEYCLOAK_URL)
keycloak_auth = KeycloakAuth(
    keycloak_url=settings.KEYCLOAK_URL,
    realm=settings.KEYCLOAK_REALM,
    client_id=settings.KEYCLOAK_CLIENT_ID,
    client_secret=settings.KEYCLOAK_CLIENT_SECRET,
)

app.keycloak_auth = keycloak_auth

api = Api(app, 
    version="1.0",
    title="Folio API",
    description="API documentation for the Folio application",
    doc="/docs/"
)

# Configure Flask-RESTX to use our custom JSON encoder
app.config['RESTX_JSON'] = {'cls': CustomJSONEncoder}

##########################
### INFO
##########################

default_ns = api.namespace('info', description='Utility endpoints')

@default_ns.route('/health')
class Health(Resource):

    ### GET /info/health ###

    @api.doc('get_health')
    def get(self):
        """Check application health status"""
        return {'status': 'healthy'}

@default_ns.route('/health/db')
class DatabaseHealth(Resource):

    ### GET /info/health/db ###

    @api.doc('get_db_health')
    def get(self):
        """Check database connectivity and schema"""
        db_test = test_connection()
        if db_test:
            return {
                'status': 'healthy',
            }
        else:
            return {'status': 'unhealthy', 'error': 'Database connection failed'}, 503

@default_ns.route('/whoami')
class WhoAmI(Resource):

    ### GET /info/whoami ###

    @api.doc('get_whoami')
    @require_auth(keycloak_auth)
    def get(self):

        """Get current user information from JWT token"""
        
        return extract_user_info(request.user)

@default_ns.route('/permissions')
class Permissions(Resource):

    ### GET /info/permissions ###

    @api.doc('get_permissions')
    @require_auth(keycloak_auth)
    def get(self):

        """Get all defined permissions"""
        
        return PERMISSIONS
    
@default_ns.route('/permissions/check/<permission_name>')
class PermissionsCheck(Resource):

    ### GET /info/permissions/check/<permission_name> ###

    @api.doc('check_permission')
    @require_auth(keycloak_auth)
    def get(self, permission_name):

        return

@default_ns.route('/permissions/check')
class PermissionsCheckResource(Resource):

    ### POST /info/permissions/check ###

    @api.doc('check_permission_for_resource')
    @require_auth(keycloak_auth)
    def post(self):
        """
        Check if the current user has a specific permission for a resource

        Request Body:
        {
            "resource_type": "project|study",
            "resource_id": "<uuid>",
            "permission": "edit_project|delete_project|etc",
            "parent_project_id": "<uuid>"  # Optional, for study checks
        }

        Returns detailed permission check information for debugging
        """
        try:
            data = request.get_json()
            if not data:
                return {'error': 'No JSON data provided'}, 400

            resource_type = data.get('resource_type')
            resource_id = data.get('resource_id')
            permission = data.get('permission')
            parent_project_id = data.get('parent_project_id')

            user_info = extract_user_info(request.user)
            has_perm, details = user_has_permission(
                user_info,
                permission,
                resource_type=resource_type,
                resource_id=resource_id,
                parent_project_id=parent_project_id
            )
            return {
                'has_permission': has_perm,
                'details': details
            }
        except Exception as e:
            logger.exception(f"Error checking permission: {str(e)}")
            return {'error': f'Failed to check permission: {str(e)}'}, 500


##########################
### PATHOGENS
##########################

pathogen_ns = api.namespace('pathogens', description='Pathogen management endpoints')

@pathogen_ns.route('/')
class PathogenList(Resource):

    ### GET /pathogens ###

    @pathogen_ns.doc('list_pathogens')
    def get(self):

        """List all pathogens (public access)
        
        Query Parameters:
        - deleted: true/false (default: false) - If true, include soft-deleted pathogens
        """
        
        try:
            # Check if deleted pathogens should be included
            include_deleted = request.args.get('deleted', 'false').lower() == 'true'
            
            with get_db_cursor() as cursor:
                if include_deleted:
                    # Include all pathogens (both active and deleted)
                    cursor.execute("""
                        SELECT *
                        FROM pathogens 
                        ORDER BY deleted_at IS NULL DESC, name
                    """)
                else:
                    # Only active pathogens (default behavior)
                    cursor.execute("""
                        SELECT *
                        FROM pathogens 
                        WHERE deleted_at IS NULL 
                        ORDER BY name
                    """)
                
                pathogens = cursor.fetchall()

                return pathogens

        except Exception as e:
            logger.exception(f"Error retrieving pathogens: {str(e)}")
            return {'error': f'Database error: {str(e)}'}, 500


    ### POST /pathogens ###

    @pathogen_ns.doc('create_pathogen')
    @require_auth(keycloak_auth)
    @require_permission('create_pathogen')
    def post(self):

        """Create a new pathogen (system-admin only)"""
        
        try:
            data = request.get_json()
            if not data:
                return {'error': 'No JSON data provided'}, 400
            
            name = data.get('name')
            scientific_name = data.get('scientific_name')
            description = data.get('description')
            
            if not name:
                return {'error': 'Pathogen name is required'}, 400
            if not scientific_name:
                return {'error': 'Scientific name is required'}, 400

            with get_db_cursor() as cursor:
                cursor.execute("""
                    INSERT INTO pathogens (name, scientific_name, description)
                    VALUES (%s, %s, %s)
                    RETURNING id, name, scientific_name, description, created_at
                """, (name, scientific_name, description))
                
                new_pathogen = cursor.fetchone()
                
                return {
                    'message': 'Pathogen created successfully',
                    'pathogen': new_pathogen
                }, 201
                
        except Exception as e:
            if 'duplicate key value violates unique constraint' in str(e):
                return {'error': f'Pathogen with name "{name}" already exists'}, 409
            logger.exception(f"Error creating pathogen: {str(e)}")
            return {'error': f'Database error: {str(e)}'}, 500

@pathogen_ns.route('/<string:pathogen_id>')
class Pathogen(Resource):

    ### GET /pathogens/<pathogen_id> ###

    @pathogen_ns.doc('get_pathogen')
    def get(self, pathogen_id):

        """Get details of a specific pathogen by ID (public access)"""
        
        try:
            with get_db_cursor() as cursor:
                cursor.execute("""
                    SELECT id, name, scientific_name, description, created_at, updated_at
                    FROM pathogens 
                    WHERE id = %s AND deleted_at IS NULL
                """, (pathogen_id,))
                
                pathogen = cursor.fetchone()
                
                if not pathogen:
                    return {'error': 'Pathogen not found'}, 404
                
                return pathogen
                
        except Exception as e:
            logger.exception(f"Error retrieving pathogen {pathogen_id}: {str(e)}")
            return {'error': f'Database error: {str(e)}'}, 500
        
    ### DELETE /pathogens/<pathogen_id> ###

    @pathogen_ns.doc('delete_pathogen')
    @require_auth(keycloak_auth)
    @require_permission('create_pathogen')
    def delete(self, pathogen_id):
        """Delete a pathogen by ID (system-admin only)
        
        Query Parameters: 
        - hard: true/false (default: false) - If true, permanently delete from database
        """
        
        try:
            # Check if hard delete is requested
            hard_delete = request.args.get('hard', 'false').lower() == 'true'
            
            with get_db_cursor() as cursor:
                if hard_delete:
                    # Hard delete - permanently remove from database
                    cursor.execute("""
                        DELETE FROM pathogens 
                        WHERE id = %s
                        RETURNING id, name
                    """, (pathogen_id,))
                    
                    deleted_pathogen = cursor.fetchone()
                    
                    if not deleted_pathogen:
                        return {'error': 'Pathogen not found'}, 404
                    
                    return {
                        'message': f'Pathogen "{deleted_pathogen["name"]}" permanently deleted',
                        'delete_type': 'hard'
                    }
                else:
                    # Soft delete - set deleted_at timestamp
                    cursor.execute("""
                        UPDATE pathogens 
                        SET deleted_at = NOW(), updated_at = NOW()
                        WHERE id = %s AND deleted_at IS NULL
                        RETURNING id, name
                    """, (pathogen_id,))
                    
                    deleted_pathogen = cursor.fetchone()
                    
                    if not deleted_pathogen:
                        return {'error': 'Pathogen not found or already deleted'}, 404
                    
                    return {
                        'message': f'Pathogen "{deleted_pathogen["name"]}" deleted (can be restored)',
                        'delete_type': 'soft'
                    }
                
        except Exception as e:
            logger.exception(f"Error deleting pathogen {pathogen_id}: {str(e)}")
            return {'error': f'Database error: {str(e)}'}, 500
        
    ### PUT /pathogens/<pathogen_id> ###

    @pathogen_ns.doc('update_pathogen')
    @require_auth(keycloak_auth)
    @require_permission('create_pathogen')
    def put(self, pathogen_id):

        """Update a pathogen by ID (system-admin only)"""
        
        try:
            data = request.get_json()
            if not data:
                return {'error': 'No JSON data provided'}, 400
            
            name = data.get('name')
            scientific_name = data.get('scientific_name')
            description = data.get('description')
            
            if not name:
                return {'error': 'Pathogen name is required'}, 400
            if not scientific_name:
                return {'error': 'Scientific name is required'}, 400

            with get_db_cursor() as cursor:
                cursor.execute("""
                    UPDATE pathogens 
                    SET name = %s, scientific_name = %s, description = %s, updated_at = NOW()
                    WHERE id = %s AND deleted_at IS NULL
                    RETURNING id, name, scientific_name, description, updated_at
                """, (name, scientific_name, description, pathogen_id))
                
                updated_pathogen = cursor.fetchone()
                
                if not updated_pathogen:
                    return {'error': 'Pathogen not found or already deleted'}, 404
                
                return {
                    'message': 'Pathogen updated successfully',
                    'pathogen': updated_pathogen
                }
                
        except Exception as e:
            if 'duplicate key value violates unique constraint' in str(e):
                return {'error': f'Pathogen with name "{name}" already exists'}, 409
            logger.exception(f"Error updating pathogen {pathogen_id}: {str(e)}")
            return {'error': f'Database error: {str(e)}'}, 500


@pathogen_ns.route('/<string:pathogen_id>/restore')
class PathogenRestore(Resource):

    ### POST /pathogens/<pathogen_id>/restore ###

    @pathogen_ns.doc('restore_pathogen')
    @require_auth(keycloak_auth)
    @require_permission('create_pathogen')
    def post(self, pathogen_id):

        """Restore a soft-deleted pathogen (system-admin only)"""
        
        try:
            with get_db_cursor() as cursor:
                cursor.execute("""
                    UPDATE pathogens 
                    SET deleted_at = NULL, updated_at = NOW()
                    WHERE id = %s AND deleted_at IS NOT NULL
                    RETURNING id, name, scientific_name, description, updated_at
                """, (pathogen_id,))
                
                restored_pathogen = cursor.fetchone()
                
                if not restored_pathogen:
                    return {'error': 'Pathogen not found or not deleted'}, 404
                
                return {
                    'message': f'Pathogen "{restored_pathogen["name"]}" restored successfully',
                    'pathogen': restored_pathogen
                }
                
        except Exception as e:
            if 'duplicate key value violates unique constraint' in str(e):
                return {'error': 'Cannot restore: A pathogen with this name already exists'}, 409
            logger.exception(f"Error restoring pathogen {pathogen_id}: {str(e)}")
            return {'error': f'Database error: {str(e)}'}, 500

##########################
### USERS
##########################

user_ns = api.namespace('users', description='User management endpoints')
@user_ns.route('/')
class UserList(Resource):
    ### GET /users ###

    @user_ns.doc('list_users')
    @require_auth(keycloak_auth)
    @require_permission('system_admin_access')
    def get(self):

        """List all users (system-admin only)"""
        
        try:
            users = keycloak_auth.get_all_users()
            return users
        except Exception as e:
            logger.exception(f"Error retrieving users: {str(e)}")
            return {'error': f'Failed to retrieve users: {str(e)}'}, 500

    ### POST /users ###
    @user_ns.doc('create_user')
    @require_auth(keycloak_auth)
    @require_permission('create_user')
    def post(self):
        data = request.get_json()
        if not data:
            return {'error': 'No JSON data provided'}, 400

        email = data.get('email')
        redirect_uri = data.get('redirect_uri')
        expiration_seconds = data.get('expiration_seconds', 600)
        send_email = data.get('send_email', True)

        if not email:
            return {'error': 'Email is required'}, 400
        if not redirect_uri:
            return {'error': 'Redirect is required'}, 400

        keycloak_response = magic_link(email, redirect_uri, expiration_seconds, send_email)
        return keycloak_response


@user_ns.route('/<string:user_id>')        
class User(Resource):

    ### GET /users/<user_id> ###

    @user_ns.doc('get_user')
    @require_auth(keycloak_auth)
    def get(self, user_id):
        """Get user details by ID
        
        Users can view their own profile.
        Admins can view any user's profile.
        """

        try:
            # Get current user info
            user_info = extract_user_info(request.user)
            current_user_id = user_info.get('user_id')
            
            # Check if user is trying to view their own profile
            is_self_view = current_user_id == user_id
            
            # Check permissions - allow self-view or admin access
            if not is_self_view:
                has_perm, details = user_has_permission(user_info, 'manage_users')
                if not has_perm:
                    return {'error': 'Permission denied. You can only view your own profile or need admin permissions.', 'details': details}, 403
            
            return user_info
            
        except Exception as e:
            logger.exception(f"Error retrieving user {user_id}: {str(e)}")
            return {'error': f'Failed to retrieve user: {str(e)}'}, 500

    ### DELETE /users/<user_id> ###

    @user_ns.doc('delete_user')
    @require_auth(keycloak_auth)
    @require_permission('manage_users')
    def delete(self, user_id):
        """Delete a user by ID (system-admin only)"""

        try:
            keycloak_auth.delete_user(user_id)
            access_revoked_notification(user_id)
            return {'message': 'User deleted successfully'}, 204
        except Exception as e:
            logger.exception(f"Error deleting user {user_id}: {str(e)}")
            return {'error': f'Failed to delete user: {str(e)}'}, 500
        
    ### PUT /users/<user_id> ###

    @user_ns.doc('update_user')
    @require_auth(keycloak_auth)
    def put(self, user_id):
        """Update user details by ID
        
        Admins can update any user's details.
        Users can only update their own basic profile fields: name, surame, email, title, bio
        """
        
        try:
            data = request.get_json()
            if not data:
                return {'error': 'No JSON data provided'}, 400
            
            # Get current user info
            user_info = extract_user_info(request.user)
            current_user_id = user_info.get('user_id')
            
            # Check if user is trying to edit their own profile
            is_self_edit = current_user_id == user_id
            
            # Check permissions
            if not is_self_edit:
                # Not editing own profile - need admin permissions
                has_perm, details = user_has_permission(user_info, 'manage_users')

                organisation_id = user_info.get('organisation_id')[0]

                requested_user_info = keycloak_auth.get_user_info_by_id(user_id)
                request_user_organisation_id = requested_user_info.get('organisation_id')[0]

                has_org_perm = organisation_id == request_user_organisation_id

                if not has_perm and not has_org_perm:
                    return {'error': 'Permission denied. You can only edit your own profile or need admin permissions.', 'details': details}, 403
            
            # Define allowed fields for self-editing
            self_edit_allowed_fields = {'name', 'surname', 'email', 'title', 'bio', 'preferences', 'accepted_terms', 'accepted_governance'}
            
            # Filter update data based on permissions
            if is_self_edit:
                # User editing their own profile - filter to allowed fields only
                filtered_data = {}
                for key, value in data.items():
                    if key in self_edit_allowed_fields:
                        filtered_data[key] = value
                    else:
                        return {'error': f'Field "{key}" not allowed for self-editing. Allowed fields: {", ".join(self_edit_allowed_fields)}'}, 400
                
                if not filtered_data:
                    return {'error': f'No valid fields provided. Allowed fields for self-editing: {", ".join(self_edit_allowed_fields)}'}, 400
                    
                update_data = filtered_data
            else:
                # Admin editing user - allow all fields
                update_data = data
            
            # Call the auth update_user method
            result = keycloak_auth.update_user(user_id, update_data)
            
            if result.get('success'):
                return {
                    'message': 'User updated successfully',
                    'user_id': user_id,
                    'updates': result.get('updates', {}),
                    'is_self_edit': is_self_edit
                }
            else:
                return {
                    'error': 'Failed to update user',
                    'details': result.get('error'),
                    'errors': result.get('errors', {})
                }, 500
                
        except Exception as e:
            logger.exception(f"Error updating user {user_id}: {str(e)}")
            return {'error': f'Failed to update user: {str(e)}'}, 500

##########################
### ORGANISATIONS
##########################

organisation_ns = api.namespace('organisations', description='Organisation management endpoints')
@organisation_ns.route('/')
class OrganisationList(Resource):
    
    ### GET /organisations ###

    @organisation_ns.doc('list_organisations')
    @require_auth(keycloak_auth)
    def get(self):

        """List all organisations"""
        
        try:
            with get_db_cursor() as cursor:
                cursor.execute("""
                    SELECT *
                    FROM organisations
                    ORDER BY name
                """)
                
                organisations = cursor.fetchall()
                return organisations

        except Exception as e:
            logger.exception(f"Error retrieving organisations: {str(e)}")
            return {'error': f'Database error: {str(e)}'}, 500
        

    ### POST /organisations ###

    @organisation_ns.doc('create_organisation')
    @require_auth(keycloak_auth)
    @require_permission('create_org')
    def post(self):
        
        """Create a new organisation"""
        
        try:
            data = request.get_json()
            if not data:
                return {'error': 'No JSON data provided'}, 400
            
            name = data.get('name')
            abbreviation = data.get('abbreviation')
            url = data.get('url')
            about = data.get('about')
            sharing_policy = data.get('sharing_policy', 'private')
            
            if not name:
                return {'error': 'Organisation name is required'}, 400
            
            with get_db_cursor() as cursor:
                cursor.execute("""
                    INSERT INTO organisations (name, abbreviation, url, about, sharing_policy)
                    VALUES (%s, %s, %s, %s, %s)
                    RETURNING *
                """, (name, abbreviation, url, about, sharing_policy))
                
                new_org = cursor.fetchone()
                
                return {
                    'message': 'Organisation created successfully',
                    'organisation': new_org
                }, 201
            
        except Exception as e:
            if 'duplicate key value violates unique constraint' in str(e):
                return {'error': f'Organisation with name "{name}" already exists'}, 409
            logger.exception(f"Error creating organisation: {str(e)}")
            return {'error': f'Database error: {str(e)}'}, 500

    

@organisation_ns.route('/<string:org_id>')
class Organisation(Resource):

    ### GET /organisations/<id> ###
    
    @organisation_ns.doc('get_organisation')
    def get(self, org_id):

        """Get organisation details by ID"""
        
        try:
            with get_db_cursor() as cursor:
                cursor.execute("""
                    SELECT *
                    FROM organisations
                    WHERE id = %s
                """, (org_id,))
                
                organisation = cursor.fetchone()
                
                if not organisation:
                    return {'error': 'Organisation not found'}, 404
                
                return organisation
                
        except Exception as e:
            logger.exception(f"Error retrieving organisation {org_id}: {str(e)}")
            return {'error': f'Database error: {str(e)}'}, 500
        
    ### PUT /organisations/<id> ###
    @organisation_ns.doc('update_organisation')
    @require_auth(keycloak_auth)
    @require_permission('manage_org_settings')
    def put(self, org_id):

        """Update organisation details by ID"""

        # Extract user info to get the organisation_id
        user_info = extract_user_info(request.user)
        user_org_id = user_info.get('organisation_id')[0]

        # system-admin
        if user_info.get('roles') and 'system-admin' in user_info.get('roles'):
            pass
        # org-admin or org-owner
        elif user_org_id == org_id:
            pass
        else:
            return {'error': 'Permission denied. You can only update your own organisation or need system-admin permissions.'}, 403

        
        try:
            data = request.get_json()
            if not data:
                return {'error': 'No JSON data provided'}, 400
            
            # Build dynamic update query based on provided fields
            update_fields = []
            update_values = []
            
            if 'name' in data:
                update_fields.append('name = %s')
                update_values.append(data['name'])
                
            if 'abbreviation' in data:
                update_fields.append('abbreviation = %s')
                update_values.append(data['abbreviation'])
                
            if 'url' in data:
                update_fields.append('url = %s')
                update_values.append(data['url'])
                
            if 'about' in data:
                update_fields.append('about = %s')
                update_values.append(data['about'])
            
            if not update_fields:
                return {'error': 'No valid fields provided for update'}, 400
            
            # Always update the updated_at timestamp
            update_fields.append('updated_at = NOW()')
            update_values.append(org_id)

            with get_db_cursor() as cursor:
                query = f"""
                    UPDATE organisations
                    SET {', '.join(update_fields)}
                    WHERE id = %s
                    RETURNING *
                """
                
                cursor.execute(query, update_values)
                
                updated_org = cursor.fetchone()
                
                if not updated_org:
                    return {'error': 'Organisation not found'}, 404
                
                return {
                    'message': 'Organisation updated successfully',
                    'organisation': updated_org
                }
                
        except Exception as e:
            if 'duplicate key value violates unique constraint' in str(e):
                return {'error': f'Organisation name already exists'}, 409
            logger.exception(f"Error updating organisation {org_id}: {str(e)}")
            return {'error': f'Database error: {str(e)}'}, 500
        
    ### DELETE /organisations/<id> ###
    @organisation_ns.doc('delete_organisation')
    @require_auth(keycloak_auth)
    @require_permission('delete_org')
    def delete(self, org_id):

        """Delete an organisation by ID"""

        try:
            with get_db_cursor() as cursor:
                cursor.execute("""
                    DELETE FROM organisations
                    WHERE id = %s
                    RETURNING id, name
                """, (org_id,))
                
                deleted_org = cursor.fetchone()
                
                if not deleted_org:
                    return {'error': 'Organisation not found'}, 404
                
                return {
                    'message': f'Organisation "{deleted_org["name"]}" deleted successfully'
                }, 204
                
        except Exception as e:
            logger.exception(f"Error deleting organisation {org_id}: {str(e)}")
            return {'error': f'Database error: {str(e)}'}, 500

        
    
@organisation_ns.route('/<string:org_id>/members')
class OrganisationUsers(Resource):

    ### GET /organisations/<org_id>/members ###

    @organisation_ns.doc('list_organisation_members')
    @require_auth(keycloak_auth)
    @require_permission('view_org_members')
    def get(self, org_id):

        """List all users in an organisation"""
        
        try:
            users = keycloak_auth.get_users_by_attribute('organisation_id', org_id)
            return users
        except Exception as e:
            logger.exception(f"Error retrieving organisation members for {org_id}: {str(e)}")
            return {'error': f'Failed to retrieve users: {str(e)}'}, 500
        
    
    ### POST /organisations/<org_id>/members ###
    
    @organisation_ns.doc('add_organisation_member')
    @require_auth(keycloak_auth)
    @require_permission('add_org_members')
    def post(self, org_id):
        """Add a user to an organisation with role"""

        try:
            # Extract current user info to check organization access
            user_info = extract_user_info(request.user)
            user_org_id = user_info.get('organisation_id')

            # Check if user is system-admin (can add to any org)
            if 'system-admin' not in user_info.get('roles', []):
                # For non-system-admin users, check organization match
                if not user_org_id:
                    return {'error': 'Permission denied. User not assigned to any organisation.'}, 403

                # Handle case where user_org_id might be a list or string
                user_orgs = user_org_id if isinstance(user_org_id, list) else [user_org_id]

                if org_id not in user_orgs:
                    return {'error': 'Permission denied. You can only add members to your own organisation.'}, 403

            data = request.get_json()
            if not data:
                return {'error': 'No JSON data provided'}, 400

            user_id = data.get('user_id')
            role = data.get('role')
            redirect_uri = data.get('redirect_uri')

            if not user_id:
                return {'error': 'User ID is required'}, 400
            if role not in {'org-viewer', 'org-admin', 'org-owner'}:
                return {'error': 'Invalid role specified'}, 400

            # Check if user exists in Keycloak
            user = keycloak_auth.get_user(user_id)
            if not user:
                return {'error': 'User not found in Keycloak'}, 404

            # Update user's organisation_id and org_role attributes in Keycloak
            response = invite_user_to_org(user, redirect_uri, org_id, role)
            return response

        except Exception as e:
            logger.exception(f"Error adding user to organisation {org_id}: {str(e)}")
            return {'error': f'Failed to add user to organisation: {str(e)}'}, 500


@organisation_ns.route('/members')
class OrganisationRoles(Resource):
    ### DELETE /organisations/members ###

    @organisation_ns.doc('remove_organisation_member')
    @require_auth(keycloak_auth)
    @require_permission('remove_org_members')
    def delete(self):
        """Remove a user from an organisation"""
        try:
            data = request.get_json()
            if not data:
                return {'error': 'No JSON data provided'}, 400

            user_id = data.get('user_id')
            if not user_id:
                return {'error': 'User ID is required'}, 400

            # Check if user exists in Keycloak
            user = keycloak_auth.get_user(user_id)
            if not user:
                return {'error': 'User not found in Keycloak'}, 404

            removed_role = keycloak_auth.remove_realm_roles(user["id"])
            keycloak_auth.remove_org_attribute(user_id)
            if removed_role:
                return f"Removed role {removed_role}"
            else:
                return f"User has no role"
        except Exception as e:
            logger.exception(f"Error removing user from organisation role: {str(e)}")
            return {'error': f"Failed to remove user from organisation role: {str(e)}"}, 500

@organisation_ns.route('/<string:org_id>/owner')
class OrganisationOwner(Resource):
    ### POST /organisations/owner ###

    @organisation_ns.doc('change_organisation_owner')
    @require_auth(keycloak_auth)
    @require_permission('change_org_owner')
    def post(self, org_id):
        """Change an organisation's owner"""
        try:
            data = request.get_json()
            if not data:
                return {"error": "No JSON data provided"}, 400

            current_owner = check_user_id(data, "current_owner_id")
            new_owner = check_user_id(data, "new_owner_id")
            redirect_uri = data.get("redirect_uri")

            if isinstance(current_owner, tuple):
                return current_owner
            if isinstance(new_owner, tuple):
                return new_owner

            # Invite new owner and save old owner id
            response = invite_user_to_org(new_owner, redirect_uri, org_id, "org-owner")
            keycloak_auth.add_attribute_value(new_owner["id"], "invite_org_old_owner", current_owner["id"])
            return response

        except Exception as e:
            logger.exception(f"Error changing organisation owner: {str(e)}")
            return {'error': f"Error changing organisation owner: {str(e)}"}, 500


##########################
### PROJECTS
##########################

project_ns = api.namespace('projects', description='Project management endpoints')

@project_ns.route('/')
class ProjectList(Resource):

    ### GET /projects ###

    @api.doc('list_projects')
    def get(self):
        
        """List projects based on user permissions with filtering and pagination
        
        Query Parameters:
        - organisation_id: Filter by organisation ID
        - pathogen_id: Filter by pathogen ID
        - page: Page number (default: 1)
        - limit: Items per page (default: 20, max: 100)
        - search: Search in project name and description
        """

        organisation_id = keycloak_auth.get_user_org()

        # Get query parameters
        filter_org_id = request.args.get('organisation_id')
        filter_pathogen_id = request.args.get('pathogen_id')
        search_term = request.args.get('search')
        
        # Pagination parameters
        try:
            page = int(request.args.get('page', 1))
            limit = min(int(request.args.get('limit', 20)), 100)  
            offset = (page - 1) * limit
        except ValueError:
            return {'error': 'Invalid page or limit parameter'}, 400

        if page < 1 or limit < 1:
            return {'error': 'Page and limit must be positive integers'}, 400

        try:
            with get_db_cursor() as cursor:
                base_conditions = ["p.deleted_at IS NULL"]
                params = []
                
                if organisation_id is not None:
                    base_conditions.append("(p.privacy = 'public' OR p.privacy = 'semi-private' OR p.organisation_id = %s)")
                    params.append(organisation_id)
                else:
                    base_conditions.append("(p.privacy = 'public' OR p.privacy = 'semi-private')")
                
                # Add additional filters
                if filter_org_id:
                    base_conditions.append("p.organisation_id = %s")
                    params.append(filter_org_id)
                
                if filter_pathogen_id:
                    # Validate UUID format before using in query
                    try:
                        import uuid
                        uuid.UUID(filter_pathogen_id)  # This will raise ValueError if invalid UUID
                        base_conditions.append("p.pathogen_id = %s")
                        params.append(filter_pathogen_id)
                    except ValueError:
                        return {'error': f'Invalid pathogen_id format: {filter_pathogen_id}. Must be a valid UUID.'}, 400

                if search_term:
                    base_conditions.append("(p.name ILIKE %s OR p.description ILIKE %s)")
                    search_pattern = f"%{search_term}%"
                    params.extend([search_pattern, search_pattern])
                
                where_clause = " AND ".join(base_conditions)
                
                # Get total count for pagination metadata
                count_query = f"""
                    SELECT COUNT(*) as total
                    FROM projects p
                    WHERE {where_clause}
                """
                cursor.execute(count_query, params)
                total_count = cursor.fetchone()['total']
                
                # Get paginated results with joins for additional info
                main_query = f"""
                    SELECT 
                        p.*,
                        pat.name as pathogen_name,
                        pat.scientific_name as pathogen_scientific_name,
                        org.name as organisation_name,
                        org.abbreviation as organisation_abbreviation
                    FROM projects p
                    LEFT JOIN pathogens pat ON p.pathogen_id::uuid = pat.id::uuid
                    LEFT JOIN organisations org ON p.organisation_id::text = org.id::text
                    WHERE {where_clause}
                    ORDER BY p.name
                    LIMIT %s OFFSET %s
                """
                
                cursor.execute(main_query, params + [limit, offset])
                projects = cursor.fetchall()
                
                # Calculate pagination metadata
                total_pages = (total_count + limit - 1) // limit  # Ceiling division
                has_next = page < total_pages
                has_prev = page > 1
                
                print(f"Found {len(projects)} projects (page {page}/{total_pages}, total: {total_count})")
                for p in projects:
                    print(f"Project '{p['name']}' - org: '{p['organisation_id']}', pathogen: '{p['pathogen_name']}', privacy: '{p['privacy']}'")
                
                return {
                    'projects': projects,
                    'pagination': {
                        'page': page,
                        'limit': limit,
                        'total_count': total_count,
                        'total_pages': total_pages,
                        'has_next': has_next,
                        'has_prev': has_prev
                    },
                    'filters': {
                        'organisation_id': filter_org_id,
                        'pathogen_id': filter_pathogen_id,
                        'search': search_term
                    }
                }

        except Exception as e:
            logger.exception(f"Error retrieving projects: {str(e)}")
            return {'error': f'Database error: {str(e)}'}, 500
        
    ### POST /projects ###

    @api.doc('create_project')
    @require_auth(keycloak_auth)
    @require_permission('create_project')
    def post(self):
        """Create a new project

        Request Body:
        {
            "name": "Project Name",
            "description": "Optional description",
            "pathogen_id": "<associated_pathogen_id>",
            "privacy": "public|private|semi-private" 
        }
        """

        # Extract user info to get the user_id and organisation_id
        user_info = extract_user_info(request.user)
        user_id = user_info.get('user_id')
        organisation_id = user_info.get('organisation_id')[0]

        if not organisation_id:
            return {'error': 'User does not belong to any organization'}, 400

        try:
            data = request.get_json()
            if not data:
                return {'error': 'No JSON data provided'}, 400

            name = data.get('name')
            description = data.get('description')
            pathogen_id = data.get('pathogen_id')
            privacy = data.get('privacy', 'public')

            if not name:
                return {'error': 'Project name is required'}, 400
            if not pathogen_id:
                return {'error': 'Associated pathogen_id is required'}, 400

            with get_db_cursor() as cursor:
                cursor.execute("""
                    INSERT INTO projects (name, description, pathogen_id, user_id, organisation_id, privacy)
                    VALUES (%s, %s, %s, %s, %s, %s)
                    RETURNING *
                """, (name, description, pathogen_id, user_id, organisation_id, privacy))

                new_project = cursor.fetchone()
                role_user(user_id, new_project["id"], "project-admin")

                return {
                    'message': 'Project created successfully',
                    'project': new_project
                }, 201

        except Exception as e:
            if 'duplicate key value violates unique constraint' in str(e):
                return {'error': f'Project with name "{name}" already exists'}, 409
            logger.exception(f"Error creating project: {str(e)}")
            return {'error': f'Database error: {str(e)}'}, 500


@project_ns.route('/<string:project_id>')
class Project(Resource):

    ### GET /projects/<project_id> ###

    @api.doc('get_project')
    def get(self, project_id):

        """Get single project details based on user permissions"""

        organisation_id = keycloak_auth.get_user_org()

        try:
                
            with get_db_cursor() as cursor:
                if organisation_id is not None:
                    cursor.execute("""
                        SELECT *
                        FROM projects
                        WHERE id = %s AND deleted_at IS NULL
                        AND (privacy = 'public' OR organisation_id = %s)
                        ORDER BY name
                    """, (project_id, organisation_id))
                else:
                    user_projects = keycloak_auth.get_user_projects()
                    cursor.execute("""
                        SELECT *
                        FROM projects
                        WHERE id = %s AND deleted_at IS NULL
                        AND (privacy = 'public' OR privacy = 'semi-private' OR id = ANY(%s::uuid[]))
                        ORDER BY name
                    """, (project_id, user_projects))

                project = cursor.fetchone()
                if not project:
                    return {'error': 'Project not found or access denied'}, 404
                else:
                    return project

        except Exception as e:
            logger.exception(f"Error retrieving project {project_id}: {str(e)}")
            return {'error': f'Database error: {str(e)}'}, 500
        
    ### PUT /projects/<project_id> ###    
        
    @api.doc('update_project')
    @require_auth(keycloak_auth)
    @require_permission('edit_projects')
    def put(self, project_id):

        """Update a project by ID user permissions and organisation scope

        Request Body (any of the fields can be updated):
        {
            "name": "New Project Name",
            "description": "Updated description",
            "pathogen_id": "<new_pathogen_id>",
            "privacy": "public|private|semi-private"
        }
        """

        try:
            data = request.get_json()
            if not data:
                return {'error': 'No JSON data provided'}, 400
            
            update_fields = []
            update_values = []
            
            if 'name' in data:
                update_fields.append('name = %s')
                update_values.append(data['name'])
                
            if 'description' in data:
                update_fields.append('description = %s')
                update_values.append(data['description'])
                
            if 'pathogen_id' in data:
                update_fields.append('pathogen_id = %s')
                update_values.append(data['pathogen_id'])

            if 'privacy' in data:
                update_fields.append('privacy = %s')
                update_values.append(data['privacy'])

            if not update_fields:
                return {'error': 'No valid fields provided for update'}, 400
            
            # Always update the updated_at timestamp
            update_fields.append('updated_at = NOW()')
            update_values.append(project_id)

            with get_db_cursor() as cursor:
                query = f"""
                    UPDATE projects 
                    SET {', '.join(update_fields)}
                    WHERE id = %s AND deleted_at IS NULL
                    RETURNING *
                """
                
                cursor.execute(query, update_values)
                
                updated_project = cursor.fetchone()
                
                if not updated_project:
                    return {'error': 'Project not found or already deleted'}, 404
                
                return {
                    'message': 'Project updated successfully',
                    'project': updated_project
                }
                
        except Exception as e:
            if 'duplicate key value violates unique constraint' in str(e):
                return {'error': f'Project name already exists'}, 409
            logger.exception(f"Error updating project {project_id}: {str(e)}")
            return {'error': f'Database error: {str(e)}'}, 500
        

    ### DELETE /projects/<project_id> ###

    @api.doc('delete_project')
    @require_auth(keycloak_auth)
    @require_permission('delete_projects')
    def delete(self, project_id):

        """Delete a project by ID user permissions and organisation scope

        Query Parameters: 
        - hard: true/false (default: false) - If true, permanently delete from database
        """

        try:
            # Check if hard delete is requested
            hard_delete = request.args.get('hard', 'false').lower() == 'true'
            
            with get_db_cursor() as cursor:
                if hard_delete:
                    # Hard delete - permanently remove from database
                    cursor.execute("""
                        DELETE FROM projects 
                        WHERE id = %s
                        RETURNING id, name
                    """, (project_id,))
                    
                    deleted_project = cursor.fetchone()
                    
                    if not deleted_project:
                        return {'error': 'Project not found'}, 404
                    
                    return {
                        'message': f'Project "{deleted_project["name"]}" permanently deleted',
                        'delete_type': 'hard'
                    }
                else:
                    # Soft delete - set deleted_at timestamp
                    cursor.execute("""
                        UPDATE projects 
                        SET deleted_at = NOW(), updated_at = NOW()
                        WHERE id = %s AND deleted_at IS NULL
                        RETURNING id, name
                    """, (project_id,))
                    
                    deleted_project = cursor.fetchone()
                    
                    if not deleted_project:
                        return {'error': 'Project not found or already deleted'}, 404
                    
                    return {
                        'message': f'Project "{deleted_project["name"]}" deleted (can be restored)',
                        'delete_type': 'soft'
                    }
                
        except Exception as e:
            logger.exception(f"Error deleting project {project_id}: {str(e)}")
            return {'error': f'Database error: {str(e)}'}, 500

@project_ns.route('/<string:project_id>/restore')
class ProjectRestore(Resource):
    
    ### POST /projects/<project_id>/restore ###
    
    @api.doc('restore_project')
    @require_auth(keycloak_auth)
    @require_permission('create_projects')
    def post(self, project_id):

        """Restore a soft-deleted project (system-admin only)"""

        try:
            with get_db_cursor() as cursor:
                cursor.execute("""
                    UPDATE projects 
                    SET deleted_at = NULL, updated_at = NOW()
                    WHERE id = %s AND deleted_at IS NOT NULL
                    RETURNING *
                """, (project_id,))
                
                restored_project = cursor.fetchone()
                
                if not restored_project:
                    return {'error': 'Project not found or not deleted'}, 404
                
                return {
                    'message': f'Project "{restored_project["name"]}" restored successfully',
                    'project': restored_project
                }
        except Exception as e:
            if 'duplicate key value violates unique constraint' in str(e):
                return {'error': 'Cannot restore: A project with this name already exists'}, 409
            logger.exception(f"Error restoring project {project_id}: {str(e)}")
            return {'error': f'Database error: {str(e)}'}, 500


@project_ns.route('/<string:project_id>/users')
class ProjectUsers(Resource):
    
    ### GET /projects/<project_id>/users ###
    
    @api.doc('list_project_users')
    @require_auth(keycloak_auth)
    @require_permission('view_project_users', resource_type='project', resource_id_arg='project_id')
    def get(self, project_id):

        """List users associated with a project"""

        try:
            # Get all users with any project role
            all_project_admins = keycloak_auth.get_users_by_attribute('project-admin', project_id)
            all_project_contributors = keycloak_auth.get_users_by_attribute('project-contributor', project_id)
            all_project_viewers = keycloak_auth.get_users_by_attribute('project-viewer', project_id)

            # Create sets of user IDs for each role
            admin_user_ids = {user['user_id'] for user in all_project_admins}
            contributor_user_ids = {user['user_id'] for user in all_project_contributors}
            viewer_user_ids = {user['user_id'] for user in all_project_viewers}

            # Apply role hierarchy: admin > contributor > viewer
            # Remove lower privilege roles if user has higher privilege
            
            # If user is admin, remove them from contributor and viewer lists
            contributor_user_ids = contributor_user_ids - admin_user_ids
            viewer_user_ids = viewer_user_ids - admin_user_ids
            
            # If user is contributor (but not admin), remove them from viewer list
            viewer_user_ids = viewer_user_ids - contributor_user_ids

            # Filter the user lists based on the cleaned user ID sets
            project_admins = [user for user in all_project_admins if user['user_id'] in admin_user_ids]
            project_contributors = [user for user in all_project_contributors if user['user_id'] in contributor_user_ids]
            project_viewers = [user for user in all_project_viewers if user['user_id'] in viewer_user_ids]

            return {
                'project_id': project_id,
                'project_admins': project_admins,
                'project_contributors': project_contributors,
                'project_viewers': project_viewers,
                'total_users': len(project_admins) + len(project_contributors) + len(project_viewers)
            }
        except Exception as e:
            logger.exception(f"Error retrieving users for project {project_id}: {str(e)}")
            return {'error': f'Failed to retrieve project users: {str(e)}'}, 500
    
    ### POST /projects/<project_id>/users ###
    ### Body: { "user_id": "<keycloak_user_id>", "role": "project-admin|project-contributor|project-viewer", "redirect_uri": "<redirect_uri>" } ###
    
    @api.doc('add_project_user')
    @require_auth(keycloak_auth)
    @require_permission('manage_project_users', resource_type='project', resource_id_arg='project_id')
    def post(self, project_id):
        """Add a user to a project with a specific role"""

        try:
            data = request.get_json()
            if not data:
                return {'error': 'No JSON data provided'}, 400

            user_id = data.get('user_id')
            role = data.get('role')
            redirect_uri = data.get('redirect_uri')

            if not user_id or role not in ['project-admin', 'project-contributor', 'project-viewer']:
                return {'error': 'user_id and valid role (project-admin, project-contributor, project-viewer) are required'}, 400

            if not redirect_uri:
                return {'error': 'redirect_uri is required for acceptance link'}, 400

            # Check if user exists in Keycloak
            user = keycloak_auth.get_user(user_id)
            if not user:
                return {'error': 'User not found in Keycloak'}, 404

            if 'force_role' in data:
                role_user(user["id"], project_id, role)
                return f"User role updated for project {project_id}"
            else:
                response = invite_user_to_project(user, redirect_uri, project_id, role)
            return response
        except Exception as e:
            logger.exception(f"Error adding user to project: {str(e)}")
            return {'error': f'Failed to add user to project: {str(e)}'}, 500


@project_ns.route('/<string:project_id>/users/<string:user_id>')
class DeleteProjectUsers(Resource):

    ### DELETE /projects/<project_id>/users ###

    @api.doc('remove_project_user')
    @require_auth(keycloak_auth)
    @require_permission('manage_project_users', resource_type='project', resource_id_arg='project_id')
    def delete(self, project_id, user_id):

        """Remove a user from a project"""

        try:
            # Check if user exists in Keycloak
            user = keycloak_auth.get_user(user_id)
            if not user:
                return {'error': 'User not found in Keycloak'}, 404

            # Remove user from all project roles
            removed_roles = []
            for role in ['project-admin', 'project-contributor', 'project-viewer']:
                if keycloak_auth.user_has_attribute(user_id, role, project_id):
                    success = keycloak_auth.remove_attribute_value(user_id, role, project_id)
                    if success:
                        removed_roles.append(role)
                        print(f"Removed project_id {project_id} from role {role} for user {user_id}")
                    else:
                        return {'error': f'Failed to remove role {role}'}, 500
            
            if not removed_roles:
                return {'message': 'User was not associated with the project'}, 200

            return {
                'message': 'User removed from project successfully',
                'user_id': user_id,
                'project_id': project_id,
                'removed_roles': removed_roles
            }, 200

        except Exception as e:
            logger.exception(f"Error removing user from project: {str(e)}")
            return {'error': f'Failed to remove user from project: {str(e)}'}, 500


@project_ns.route('/<string:project_id>/submissions')
class ProjectSubmissions(Resource):

    ### GET /projects/<project_id>/submissions ###

    @api.doc('list_project_submissions')
    @require_auth(keycloak_auth)
    @require_permission('view_project_submissions', resource_type='project', resource_id_arg='project_id')
    def get(self, project_id):

        """List all submissions associated with a project"""

        try:
            with get_db_cursor() as cursor:
                cursor.execute("""
                    SELECT s.*
                    FROM submissions s
                    WHERE s.project_id = %s
                    ORDER BY s.created_at DESC
                """, (project_id,))
                
                submissions = cursor.fetchall()
                
                # Get logs for each submission
                for submission in submissions:
                    cursor.execute("""
                        SELECT *
                        FROM submissions_log
                        WHERE submission_id = %s
                        ORDER BY created_at DESC
                    """, (submission['id'],))
                    
                    submission['logs'] = cursor.fetchall()
                
                return {
                    'project_id': project_id,
                    'total_submissions': len(submissions),
                    'submissions': submissions
                }
        except Exception as e:
            logger.exception(f"Error retrieving submissions for project {project_id}: {str(e)}")
            return {'error': f'Database error: {str(e)}'}, 500
        
    

    ### POST /projects/<project_id>/submissions ###

    @api.doc('upload_submissions')
    @require_auth(keycloak_auth)
    @require_permission('upload_submission', resource_type='project', resource_id_arg='project_id')
    def post(self, project_id):

        """Submit an analysis (submission in Agari) to SONG (proxy endpoint)
        
        Accepts either:
        1. JSON data directly in request body
        2. TSV file upload with JSON metadata containing files array
        """

        try:
            data = None
            
            # Check if this is a file upload (multipart/form-data)
            if request.files and 'file' in request.files:
                file = request.files['file']
                
                if file.filename == '':
                    return {'error': 'No file selected'}, 400
                
                # Check if it's a TSV file
                if not file.filename.lower().endswith(('.tsv', '.txt')):
                    return {'error': 'File must be a TSV file (.tsv or .txt)'}, 400
                
                try:
                    # Read and convert TSV to JSON
                    file_content = file.read().decode('utf-8')
                    
                    metadata_json = request.form.get('metadata')

                    if not metadata_json:
                        return {'error': 'Metadata with files array is required when uploading TSV'}, 400

                    try:
                        metadata = json.loads(metadata_json)
                        
                        samples_data = tsv_to_json(file_content)

                        if 'studyId' not in metadata:
                            return {'error': 'studyId is required in metadata'}, 400
                        
                        if 'analysisType' not in metadata:
                            return {'error': 'analysisType is required in metadata'}, 400

                        if 'files' not in metadata:
                            return {'error': 'files array is required in metadata'}, 400

                        if 'submissionName' not in metadata:
                            return {'error': 'submissionName is required in metadata'}, 400

                    except json.JSONDecodeError as e:
                        return {'error': f'Invalid JSON in metadata field: {str(e)}'}, 400
                    
                    # Validate that files array exists in metadata
                    if 'files' not in metadata:
                        return {'error': 'files array required in metadata'}, 400
                    
                    # Build the complete payload
                    data = {
                        "studyId": metadata['studyId'],
                        "analysisType": metadata['analysisType'],
                        "files": metadata['files'],
                        "samples": samples_data
                    }
                    
                    print(f"Final payload structure: studyId={data['studyId']}, samples_count={len(data['samples'])}, files_count={len(data['files'])}")
                    
                except UnicodeDecodeError:
                    return {'error': 'File must be UTF-8 encoded'}, 400
                except Exception as e:
                    logger.exception(f"Error processing TSV: {str(e)}")
                    return {'error': f'Failed to process TSV file: {str(e)}'}, 500
            else:
                print("No file upload detected, checking for JSON body")
                # Get JSON data directly from request body
                data = request.get_json()
                
            if not data:
                return {'error': 'No data provided (either JSON or TSV file with metadata required)'}, 400

            # Get client token for SONG API
            song_token = keycloak_auth.get_client_token()
            if not song_token:
                return {'error': 'Failed to authenticate with SONG service'}, 500

            # Set up headers for SONG request
            song_headers = {
                'Authorization': f'Bearer {song_token}',
                'Content-Type': 'application/json'
            }
            
            # Forward the request to SONG
            song_submit_url = f"{SONG_URL}/submit/{metadata['studyId']}?allowDuplicates=true"
            song_response = requests.post(song_submit_url, headers=song_headers, json=data)

            print(f"SONG submit response status: {song_response.status_code}")
            
            # Forward SONG's response directly
            try:
                response_data = song_response.json()
            except:
                response_data = {'message': song_response.text}

            if song_response.status_code == 200:
                analysis_id = response_data.get('analysisId')
            else:
                analysis_id = None

            with get_db_cursor() as cursor:
                cursor.execute("""
                    INSERT INTO submissions (project_id, study_id, analysis_id, submission_name)
                    VALUES (%s, %s, %s, %s)
                    RETURNING id
                """, (project_id, metadata['studyId'], analysis_id, metadata.get('submissionName')))
                
                submission_id = cursor.fetchone()['id']

                log_submission(submission_id, request.user.get('user_id'), song_response.status_code, song_response.text)

                response_data['submission_id'] = submission_id

            return response_data, song_response.status_code

        except Exception as e:
            logger.exception(f"Error submitting analysis for project {project_id}: {str(e)}")
            return {'error': f'Failed to submit analysis: {str(e)}'}, 500
        

@project_ns.route('/<string:project_id>/submissions/<string:submission_id>')
class ProjectSubmission(Resource):
    
    ### GET /projects/<project_id>/submissions/<submission_id> ###

    @api.doc('get_project_submission')
    @require_auth(keycloak_auth)
    @require_permission('view_project_submissions', resource_type='project', resource_id_arg='project_id')
    def get(self, project_id, submission_id):

        """Get details of a specific submission associated with a project"""

        try:
            with get_db_cursor() as cursor:
                
                # Clean and validate project_id
                try:
                    clean_project_id = str(uuid.UUID(project_id.strip('"')))
                except ValueError:
                    return {'error': f'Invalid project_id format: {project_id}'}, 400
                
                # Clean and validate submission_id  
                try:
                    clean_submission_id = str(uuid.UUID(submission_id.strip('"')))
                except ValueError:
                    return {'error': f'Invalid submission_id format: {submission_id}'}, 400
                
                cursor.execute("""
                    SELECT s.*
                    FROM submissions s
                    WHERE s.project_id = %s AND s.id = %s
                """, (clean_project_id, clean_submission_id))
                
                submission = cursor.fetchone()
                
                if not submission:
                    return {'error': 'Submission not found for this project'}, 404
                
                # Get logs for this submission
                cursor.execute("""
                    SELECT *
                    FROM submissions_log
                    WHERE submission_id = %s
                    ORDER BY created_at DESC
                """, (clean_submission_id,))
                
                submission['logs'] = cursor.fetchall()
                
                # get analysis status from SONG
                analysis_id = submission.get('analysis_id')
                study_id = submission.get('study_id')

                if analysis_id and study_id:
                    # Get client token for SONG API
                    song_token = keycloak_auth.get_client_token()
                    if not song_token:
                        return {'error': 'Failed to authenticate with SONG service'}, 500

                    song_headers = {
                        'Authorization': f'Bearer {song_token}',
                        'Content-Type': 'application/json'
                    }

                    song_response = requests.get(f"{SONG_URL}/studies/{study_id}/analysis/{analysis_id}", headers=song_headers)

                    if song_response.status_code == 200:
                        song_data = song_response.json()
                        submission['analysis'] = song_data

                return submission
        except Exception as e:
            logger.exception(f"Error retrieving submission {submission_id} for project {project_id}: {str(e)}")
            return {'error': f'Database error: {str(e)}'}, 500


@project_ns.route('/<string:project_id>/submissions/<string:submission_id>/upload/init')
class ProjectSubmissionUploadInit(Resource):

    ### POST /projects/<project_id>/submissions/<submission_id>/upload/init ###

    @api.doc('init_submission_upload')
    @require_auth(keycloak_auth)
    @require_permission('upload_submission', resource_type='project', resource_id_arg='project_id')
    def post(self, project_id, submission_id):

        """Initialize upload with SCORE (Step 1 of upload process)"""

        try:

            data = request.get_json()

            object_id = data.get('object_id')
            file_size = data.get('fileSize')
            file_md5 = data.get('md5')
            overwrite = data.get('overwrite', True)

            if not object_id or not file_size or not file_md5:
                return {'error': 'object_id, fileSize, and md5 are required'}, 400

            # Get client token for SCORE API
            score_token = keycloak_auth.get_client_token()
            if not score_token:
                return {'error': 'Failed to authenticate with SCORE service'}, 500

            score_headers = {
                'Authorization': f'Bearer {score_token}',
                'Content-Type': 'application/x-www-form-urlencoded'
            }

            # Initialize upload with SCORE
            init_upload_url = f"{SCORE_URL}/upload/{object_id}/uploads"
            init_data = {
                'fileSize': file_size,
                'md5': file_md5,
                'overwrite': overwrite
            }

            init_response = requests.post(init_upload_url, headers=score_headers, data=init_data)
            
            if init_response.status_code != 200:
                log_submission(submission_id, request.user.get('user_id'), init_response.status_code, f'Failed to initialize upload: {init_response.status_code} - {init_response.text}')
                return {'error': f'Failed to initialize upload: {init_response.status_code} - {init_response.text}'}, init_response.status_code

            log_submission(submission_id, request.user.get('user_id'), init_response.status_code, 'Upload initialized successfully')
            return init_response.json(), 200

        except Exception as e:
            logger.exception(f"Error initializing upload for submission {submission_id}: {str(e)}")
            log_submission(submission_id, request.user.get('user_id'), 500, f'Failed to initialize upload: {str(e)}')
            return {'error': f'Failed to initialize upload: {str(e)}'}, 500


@project_ns.route('/<string:project_id>/submissions/<string:submission_id>/upload/finalise-part')
class ProjectSubmissionUploadFinalisePart(Resource):

    ### POST /projects/<project_id>/submissions/<submission_id>/upload/finalise-part ###

    @api.doc('finalise_part_upload')
    @require_auth(keycloak_auth)
    @require_permission('upload_submission', resource_type='project', resource_id_arg='project_id')
    def post(self, project_id, submission_id):

        """Finalize part upload with SCORE (Step 3 of upload process)"""

        try:
            data = request.get_json()
            if not data:
                return {'error': 'No JSON data provided'}, 400

            object_id = data.get('object_id')
            upload_id = data.get('upload_id')
            etag = data.get('etag')
            object_md5 = data.get('md5')
            part_number = data.get('part_number', 1)

            if not all([etag]):
                return {'error': 'object_id, upload_id, etag, and object_md5 are required'}, 400

            # Get client token for SCORE API
            score_token = keycloak_auth.get_client_token()
            if not score_token:
                return {'error': 'Failed to authenticate with SCORE service'}, 500

            score_json_headers = {
                'Authorization': f'Bearer {score_token}',
                'Content-Type': 'application/json'
            }

            # Finalise part upload
            finalise_part_url = f"{SCORE_URL}/upload/{object_id}/parts"
            finalise_part_params = {
                'partNumber': part_number,
                'etag': etag,
                'md5': object_md5,
                'uploadId': upload_id
            }
            
            finalise_part_response = requests.post(
                finalise_part_url, 
                headers=score_json_headers, 
                params=finalise_part_params
            )

            if finalise_part_response.status_code != 200:
                log_submission(submission_id, request.user.get('user_id'), finalise_part_response.status_code, finalise_part_response.text)
                return {'error': f'Failed to finalise part upload: {finalise_part_response.status_code} - {finalise_part_response.text}'}, finalise_part_response.status_code

            log_submission(submission_id, request.user.get('user_id'), finalise_part_response.status_code, 'Part upload finalised successfully')
            
            
            return {
                'message': 'Part upload finalized successfully',
                'object_id': object_id,
                'upload_id': upload_id,
                'part_number': part_number,
                'etag': etag
            }, 200

        except Exception as e:
            logger.exception(f"Error finalising part upload for submission {submission_id}: {str(e)}")
            log_submission(submission_id, request.user.get('user_id'), 500, f'{str(e)}')
            return {'error': f'Failed to finalise part upload: {str(e)}'}, 500


@project_ns.route('/<string:project_id>/submissions/<string:submission_id>/upload/finalise')
class ProjectSubmissionUploadFinalise(Resource):

    ### POST /projects/<project_id>/submissions/<submission_id>/upload/finalise ###

    @api.doc('finalize_upload')
    @require_auth(keycloak_auth)
    @require_permission('upload_submission', resource_type='project', resource_id_arg='project_id')
    def post(self, project_id, submission_id):

        """Finalize complete upload with SCORE (Step 4 of upload process)"""

        try:
            data = request.get_json()
            if not data:
                return {'error': 'No JSON data provided'}, 400

            object_id = data.get('object_id')
            upload_id = data.get('upload_id')
            parts = data.get('parts', [])  

            if not object_id or not upload_id:
                return {'error': 'object_id and upload_id are required'}, 400

            # Validate parts data if provided
            if parts and not isinstance(parts, list):
                return {'error': 'parts must be an array'}, 400

            # Get client token for SCORE API
            score_token = keycloak_auth.get_client_token()
            if not score_token:
                return {'error': 'Failed to authenticate with SCORE service'}, 500

            score_json_headers = {
                'Authorization': f'Bearer {score_token}',
                'Content-Type': 'application/json'
            }

            # Finalize complete upload
            finalize_upload_url = f"{SCORE_URL}/upload/{object_id}"
            finalize_upload_params = {'uploadId': upload_id}
            
            # Include parts data in the request body if provided
            request_body = {}
            if parts:
                request_body['parts'] = parts
            
            if request_body:
                finalize_upload_response = requests.post(
                    finalize_upload_url, 
                    headers=score_json_headers, 
                    params=finalize_upload_params,
                    json=request_body 
                )
            else:
                finalize_upload_response = requests.post(
                    finalize_upload_url, 
                    headers=score_json_headers, 
                    params=finalize_upload_params
                )
            
            if finalize_upload_response.status_code != 200:
                log_submission(submission_id, request.user.get('user_id'), finalize_upload_response.status_code, finalize_upload_response.text)
                return {'error': f'Failed to finalise upload: {finalize_upload_response.status_code} - {finalize_upload_response.text}'}, finalize_upload_response.status_code

            log_submission(submission_id, request.user.get('user_id'), finalize_upload_response.status_code, 'Upload finalised successfully')
            
            # SCORE might return empty response, so handle that
            try:
                response_data = finalize_upload_response.json()
            except:
                # If no JSON response, return success message
                response_data = {
                    'message': 'Upload finalized successfully',
                    'object_id': object_id,
                    'upload_id': upload_id
                }
                
            return response_data, 200

        except Exception as e:
            logger.exception(f"Error finalising upload for submission {submission_id}: {str(e)}")
            log_submission(submission_id, request.user.get('user_id'), 500, f'{str(e)}')
            return {'error': f'Failed to finalise upload: {str(e)}'}, 500
        

@project_ns.route('/<string:project_id>/submissions/<string:submission_id>/publish')
class PublishSubmission(Resource):

    ### POST /projects/<project_id>/submissions/<submission_id>/publish ###

    @api.doc('publish_submission')
    @require_auth(keycloak_auth)
    @require_permission('publish_submission', resource_type='project', resource_id_arg='project_id')
    def post(self, project_id, submission_id):

        """Publish a submission in SONG (proxy endpoint)"""

        try:
            try:
                clean_project_id = str(uuid.UUID(project_id.strip('"')))
                clean_submission_id = str(uuid.UUID(submission_id.strip('"')))
            except ValueError as e:
                return {'error': f'Invalid UUID format: {str(e)}'}, 400
            
            # Get the project privacy setting
            with get_db_cursor() as cursor:
                cursor.execute("""
                    SELECT privacy
                    FROM projects
                    WHERE id = %s
                """, (clean_project_id,))
                
                project = cursor.fetchone()
                
                if not project:
                    return {'error': 'Project not found'}, 404
                
                privacy = project.get('privacy', 'public')

            # get the study_id and analysis_id from the submission record
            with get_db_cursor() as cursor:
                cursor.execute("""
                    SELECT study_id, analysis_id
                    FROM submissions
                    WHERE id = %s AND project_id = %s
                """, (clean_submission_id, clean_project_id))
                
                submission = cursor.fetchone()
                
                if not submission:
                    return {'error': 'Submission not found for this project'}, 404
                
                study_id = submission.get('study_id')
                analysis_id = submission.get('analysis_id')

            # Get client token for SONG API
            song_token = keycloak_auth.get_client_token()
            if not song_token:
                return {'error': 'Failed to authenticate with SONG service'}, 500

            # Set up headers for SONG request
            song_headers = {
                'Authorization': f'Bearer {song_token}',
                'Content-Type': 'application/json'
            }

            # Forward the publish request to SONG
            song_publish_url = f"{SONG_URL}/studies/{study_id}/analysis/publish/{analysis_id}"
            song_response = requests.put(song_publish_url, headers=song_headers)

            print(f"SONG publish response status: {song_response.status_code}")

            # Forward SONG's response directly
            try:
                response_data = song_response.json()
            except Exception:
                response_data = {'message': song_response.text}

            if song_response.status_code != 200:
                log_submission(clean_submission_id, request.user.get('user_id'), song_response.status_code, song_response.text)
            else:
                log_submission(clean_submission_id, request.user.get('user_id'), song_response.status_code, 'Analysis published successfully')
                
                # After successful publication, fetch the analysis data and index it to Elasticsearch
                try:
                    # Get the full analysis data from SONG
                    song_analysis_url = f"{SONG_URL}/studies/{study_id}/analysis/{analysis_id}"
                    analysis_response = requests.get(song_analysis_url, headers=song_headers)
                    
                    if analysis_response.status_code == 200:
                        analysis_data = analysis_response.json()
                        
                        # Index each sample as a separate document in Elasticsearch
                        samples = analysis_data.get('samples', [])
                        indexed_samples = 0
                        failed_samples = 0
                        
                        for i, sample in enumerate(samples):
                            # Create a unique document ID for each sample
                            sample_doc_id = f"{analysis_id}_sample_{i}"
                            
                            # Create the sample document with analysis metadata
                            sample_doc = {
                                "_id": sample_doc_id,
                                "analysisId": analysis_id,
                                "studyId": study_id,
                                "projectId": clean_project_id,
                                "privacy": privacy,
                                "submissionId": clean_submission_id,
                                "publishedAt": datetime.now().isoformat(),
                                "analysisType": analysis_data.get('analysisType', {}),
                                "analysisState": analysis_data.get('analysisState'),
                                "createdAt": analysis_data.get('createdAt'),
                                "updatedAt": analysis_data.get('updatedAt'),
                                "files": analysis_data.get('files', []),
                                **sample  # Include all sample fields at the top level
                            }
                            
                            # Index this sample document
                            if send_to_elastic("agari-samples", sample_doc):
                                indexed_samples += 1
                            else:
                                failed_samples += 1
                        
                        if indexed_samples > 0:
                            logger.info(f"Successfully indexed {indexed_samples} samples from analysis {analysis_id} to Elasticsearch")
                        if failed_samples > 0:
                            logger.warning(f"Failed to index {failed_samples} samples from analysis {analysis_id} to Elasticsearch")
                    else:
                        logger.warning(f"Failed to fetch analysis data for indexing: {analysis_response.status_code}")
                        
                except Exception as es_error:
                    logger.exception(f"Error indexing analysis to Elasticsearch: {str(es_error)}")
                    # Don't fail the publish operation if Elasticsearch indexing fails            
                
            return response_data, song_response.status_code

        except Exception as e:
            logger.exception(f"Error publishing submission {submission_id} for project {project_id}: {str(e)}")
            log_submission(submission_id, request.user.get('user_id'), 500, f'{str(e)}')
            return {'error': f'Failed to publish analysis: {str(e)}'}, 500


@project_ns.route('/<string:project_id>/submissions/<string:submission_id>/unpublish')
class UnpublishSubmission(Resource):

    ### POST /projects/<project_id>/submissions/<submission_id>/unpublish ###

    @api.doc('unpublish_submission')
    @require_auth(keycloak_auth)
    @require_permission('unpublish_submission', resource_type='project', resource_id_arg='project_id')
    def post(self, project_id, submission_id):

        """Unpublish an analysis in SONG (proxy endpoint)"""
        
        try:
            try:
                clean_project_id = str(uuid.UUID(project_id.strip('"')))
                clean_submission_id = str(uuid.UUID(submission_id.strip('"')))
            except ValueError as e:
                return {'error': f'Invalid UUID format: {str(e)}'}, 400

            # get the study_id and analysis_id from the submission record
            with get_db_cursor() as cursor:
                cursor.execute("""
                    SELECT study_id, analysis_id
                    FROM submissions
                    WHERE id = %s AND project_id = %s
                """, (clean_submission_id, clean_project_id))
                
                submission = cursor.fetchone()
                
                if not submission:
                    return {'error': 'Submission not found for this project'}, 404
                
                study_id = submission.get('study_id')
                analysis_id = submission.get('analysis_id')

            # Get client token for SONG API
            song_token = keycloak_auth.get_client_token()
            if not song_token:
                return {'error': 'Failed to authenticate with SONG service'}, 500

            # Set up headers for SONG request
            song_headers = {
                'Authorization': f'Bearer {song_token}',
                'Content-Type': 'application/json'
            }

            # Forward the unpublish request to SONG
            song_unpublish_url = f"{SONG_URL}/studies/{study_id}/analysis/unpublish/{analysis_id}"
            song_response = requests.put(song_unpublish_url, headers=song_headers)

            print(f"SONG unpublish response status: {song_response.status_code}")

            # Forward SONG's response directly
            try:
                response_data = song_response.json()
            except Exception:
                response_data = {'message': song_response.text}

            if song_response.status_code != 200:
                log_submission(clean_submission_id, request.user.get('user_id'), song_response.status_code, song_response.text)
            else:
                log_submission(clean_submission_id, request.user.get('user_id'), song_response.status_code, 'Analysis unpublished successfully')
                
                # After successful unpublication, remove the sample documents from Elasticsearch
                try:
                    remove_success = remove_samples_from_elastic(analysis_id)
                    if remove_success:
                        logger.info(f"Successfully removed sample documents for analysis {analysis_id} from Elasticsearch")
                    else:
                        logger.warning(f"Failed to remove sample documents for analysis {analysis_id} from Elasticsearch")
                except Exception as es_error:
                    logger.exception(f"Error removing sample documents from Elasticsearch: {str(es_error)}")
                    # Don't fail the unpublish operation if Elasticsearch removal fails

            return response_data, song_response.status_code

        except Exception as e:
            logger.exception(f"Error unpublishing submission {submission_id} for project {project_id}: {str(e)}")
            log_submission(submission_id, request.user.get('user_id'), 500, f'{str(e)}')
            return {'error': f'Failed to unpublish analysis: {str(e)}'}, 500
        

###########################
### SEARCH
###########################

search_ns = api.namespace('search', description='Search endpoints')
@search_ns.route('/')

class Search(Resource):
    
    ### POST /search ###

    @api.doc('search_samples')
    @require_auth(keycloak_auth)
    def post(self):

        """Search published samples in Elasticsearch"""

        try:
            data = request.get_json()
            if not data:
                return {'error': 'No JSON data provided'}, 400

            # Query Elasticsearch
            results = query_elastic(data)

            return results, 200

        except Exception as e:
            logger.exception(f"Error searching samples: {str(e)}")
            return {'error': f'Search error: {str(e)}'}, 500



@project_ns.route('/<string:project_id>/submissions/<string:submission_id>/files/<string:object_id>')
class ProjectSubmissionFileDetails(Resource):
    ### GET /projects/<project_id>/submissions/<submission_id>/files/<object_id> ###

    @api.doc('get_submission_file_details')
    @require_auth(keycloak_auth)
    @require_permission('view_project_submissions', resource_type='project', resource_id_arg='project_id')
    def get(self, project_id, submission_id, object_id):

        """Get details for a submission file from SCORE (proxy endpoint)"""

        try:
            # Clean and validate UUIDs
            try:
                clean_project_id = str(uuid.UUID(project_id.strip('"')))
                clean_submission_id = str(uuid.UUID(submission_id.strip('"')))
            except ValueError as e:
                return {'error': f'Invalid UUID format: {str(e)}'}, 400

            # Get submission details to find the analysis_id and study_id
            with get_db_cursor() as cursor:
                cursor.execute("""
                    SELECT study_id, analysis_id
                    FROM submissions
                    WHERE id = %s AND project_id = %s
                """, (clean_submission_id, clean_project_id))
                
                submission = cursor.fetchone()
                
                if not submission:
                    return {'error': 'Submission not found for this project'}, 404
                
                study_id = submission.get('study_id')
                analysis_id = submission.get('analysis_id')

            if not analysis_id or not study_id:
                return {'error': 'Submission does not have associated analysis'}, 400

            # Get client token for SONG API
            song_token = keycloak_auth.get_client_token()
            if not song_token:
                return {'error': 'Failed to authenticate with SONG service'}, 500

            song_headers = {
                'Authorization': f'Bearer {song_token}',
                'Content-Type': 'application/json'
            }

            # Get analysis details from SONG to find file size
            song_analysis_url = f"{SONG_URL}/studies/{study_id}/analysis/{analysis_id}"
            song_response = requests.get(song_analysis_url, headers=song_headers)

           

            if song_response.status_code != 200:
                return {'error': f'Failed to get analysis from SONG: {song_response.status_code} - {song_response.text}'}, song_response.status_code

            analysis_data = song_response.json()
            
            # Find the file with matching object_id in the files array
            file_info = None
            files = analysis_data.get('files', [])
            
            for file_obj in files:
                if file_obj.get('objectId') == object_id:
                    file_info = file_obj
                    break
            
            if not file_info:
                return {'error': f'File with object_id {object_id} not found in submission'}, 404

            file_size = file_info.get('fileSize', 0)

           
            
            # Get client token for SCORE API
            score_token = keycloak_auth.get_client_token()
            if not score_token:
                return {'error': 'Failed to authenticate with SCORE service'}, 500

            score_headers = {
                'Authorization': f'Bearer {score_token}',
                'User-Agent': 'Agari-Folio/1.0'
            }

            # Get download URL from SCORE
            score_file_url = f"{SCORE_URL}/download/{object_id}?offset=0&length={file_size}"

            print(f"Requesting download URL from SCORE: {score_file_url}")

            score_response = requests.get(score_file_url, headers=score_headers, allow_redirects=False)

            
            if score_response.status_code == 200:

                file_url = score_response.json().get('parts', [{}])[0].get('url')
                if not file_url:
                    return {'error': 'Download URL not found in SCORE response'}, 500

                return {
                    'file_url': file_url,
                    'object_id': object_id,
                    'file_size': file_size
                }, 200
            
               
            else:
                return {'error': f'Failed to get download URL from SCORE: {score_response.status_code} - {score_response.text}'}, score_response.status_code

        except Exception as e:
            logger.exception(f"Error getting download URL for file {object_id} in submission {submission_id}: {str(e)}")
            return {'error': f'Failed to get download URL: {str(e)}'}, 500



##########################
### STUDIES
##########################


study_ns = api.namespace('studies', description='Study management endpoints')

@study_ns.route('/')
class StudyList(Resource):
    
    ### GET /studies ###

    @study_ns.doc('list_studies')
    def get(self):

        """List all studies (public access)"""
        
        try:
            with get_db_cursor() as cursor:
                cursor.execute("""
                    SELECT *
                    FROM studies 
                    WHERE deleted_at IS NULL 
                    ORDER BY name
                """)
                
                studies = cursor.fetchall()

                return studies

        except Exception as e:
            logger.exception("Error retrieving studies")
            return {'error': f'Database error: {str(e)}'}, 500

    ### POST /studies ###

    @study_ns.doc('create_study')
    @require_auth(keycloak_auth)
    @require_permission('create_study', resource_type='project', resource_id_arg='projectId')
    def post(self):
        """Create a new study"""
        try:
            data = request.get_json()
            if not data:
                return {'error': 'No JSON data provided'}, 400
            
            studyId = data.get('studyId')
            name = data.get('name')
            description = data.get('description')
            projectId = data.get('projectId')
            info = data.get('info')
            
            if not studyId:
                return {'error': 'StudyId is required'}, 400
            if not name:
                return {'error': 'Study name is required'}, 400
            if not projectId:
                return {'error': 'Associated projectId is required'}, 400
    
            ### CHECK IF STUDYID EXISTS IN SONG ###
            app.logger.info(f"Checking if studyId '{studyId}' exists in SONG before creating locally...")
    
            song_token = keycloak_auth.get_client_token()
            if not song_token:
                return {'error': 'Failed to authenticate with SONG service'}, 500
            else:
                app.logger.info("Successfully obtained SONG token")
                print(f"SONG Token: {song_token}")
    
            song_headers = {
                'Authorization': f'Bearer {song_token}',
                'Content-Type': 'application/json'
            }
            
            song_check_url = f"{SONG_URL}/studies/{studyId}"
            app.logger.info(f"Checking SONG for existing studyId at {song_check_url} ...")
            song_response = requests.get(song_check_url, headers=song_headers)
    
            app.logger.info(f"SONG: {song_response.json()}")
    
            if song_response.status_code == 200:
                return {'error': f'Study with studyId "{studyId}" already exists in SONG'}, 200
            elif song_response.status_code == 404:
                print(f"StudyId '{studyId}' does not exist in SONG, proceeding to create locally...")
            else:
                return {'error': f'Error checking study in SONG: {song_response.status_code} - {song_response.text}'}, 500
    
            ### CREATE STUDY IN SONG ###
            song_create_url = f"{SONG_URL}/studies/{studyId}/"
            song_payload = {
                'studyId': studyId,
                'name': name,
                'description': description,
                'info': info or {}
            }
    
            song_response = requests.post(song_create_url, headers=song_headers, json=song_payload)
    
            if song_response.status_code == 200:
                print(f"Successfully created study in SONG: {song_response.json()}")
            else:
                return {'error': f"Failed to create study in SONG: {song_response.status_code} - {song_response.text}"}
    
            ### CREATE STUDY LOCALLY ###
            with get_db_cursor() as cursor:
                cursor.execute("""
                    INSERT INTO studies (study_id, name, description, project_id)
                    VALUES (%s, %s, %s, %s)
                    RETURNING *
                """, (studyId, name, description, projectId))
    
                new_study = cursor.fetchone()
    
                return {
                    'message': 'Study created successfully',
                    'study': new_study
                }, 201
    
        except Exception as e:
            if 'duplicate key value violates unique constraint' in str(e):
                return {'error': f'Study with name "{name}" already exists'}, 409
            logger.exception("Error creating study")
            return {'error': f'Database error: {str(e)}'}, 500

@study_ns.route('/<string:study_id>/analysis')
class StudyAnalysis(Resource):
    
    ### GET /studies/<study_id>/analysis ###

    @study_ns.doc('get_study_analysis')
    @require_auth(keycloak_auth)
    def get(self, study_id):

        """
            Get analysis results for a study from SONG (proxy endpoint)

            Query Parameters:
                - analysisStates: Comma-separated list of analysis states to filter by
        """

        states = request.args.get('analysisStates')
        
        try:
            # Get client token for SONG API
            song_token = keycloak_auth.get_client_token()
            if not song_token:
                return {'error': 'Failed to authenticate with SONG service'}, 500

            # Set up headers for SONG request
            song_headers = {
                'Authorization': f'Bearer {song_token}',
                'Content-Type': 'application/json'
            }

            if states:
                song_analysis_url = f"{SONG_URL}/studies/{study_id}/analysis?analysisStates={states}"
            else:
                song_analysis_url = f"{SONG_URL}/studies/{study_id}/analysis"

            song_response = requests.get(song_analysis_url, headers=song_headers)

            print(f"SONG analysis response status: {song_response.status_code}")
            
            # Forward SONG's response directly
            try:
                response_data = song_response.json()
            except:
                logger.exception("Error parsing SONG response")
                response_data = {'message': song_response.text}
            
            return response_data, song_response.status_code

        except Exception as e:
            logger.exception("Error retrieving analysis")
            return {'error': f'Failed to retrieve analysis results: {str(e)}'}, 500

@study_ns.route('/<string:project_id>/<string:study_id>/analysis/<string:analysis_id>/upload')
class StudyAnalysisUpload(Resource):

    ### POST /studies/<project_id>/<study_id>/analysis/<analysis_id>/upload ###

    @study_ns.doc('upload_analysis_file')
    @require_auth(keycloak_auth)
    @require_permission('submit_to_study', resource_type='project', resource_id_arg='project_id')
    def post(self, project_id, study_id, analysis_id):

        """Upload a file to an analysis in SCORE and MINIO (proxy endpoint)"""

        try:
            print("Form keys:", request.form.keys())
            print("Form data:", request.form)
            # Parse form data
            object_id = request.form.get('object_id')
            overwrite = request.form.get('overwrite', 'true').lower() == 'true'
            
            if not object_id:
                return {'error': 'object_id is required'}, 400
                
            # Get the uploaded file
            if 'file' not in request.files:
                return {'error': 'No file provided'}, 400
                
            file = request.files['file']
            if file.filename == '':
                return {'error': 'No file selected'}, 400

            # Read file data and calculate size/MD5
            file_data = file.read()
            file_size = len(file_data)
            
            import hashlib
            file_md5 = hashlib.md5(file_data).hexdigest()
            
            app.logger.info(f"File: {file.filename}, Size: {file_size}, MD5: {file_md5}")

            # Get client token for SCORE API
            score_token = keycloak_auth.get_client_token()
            if not score_token:
                return {'error': 'Failed to authenticate with SCORE service'}, 500

            score_headers = {
                'Authorization': f'Bearer {score_token}',
                'Content-Type': 'application/x-www-form-urlencoded'
            }

            # Step 1: Initialize upload with SCORE
            init_upload_url = f"{SCORE_URL}/upload/{object_id}/uploads"
            init_data = {
                'fileSize': file_size,
                'md5': file_md5,
                'overwrite': overwrite
            }
            app.logger.info(f"Score URL {init_upload_url}")
            init_response = requests.post(init_upload_url, headers=score_headers, data=init_data)
            app.logger.info(f"Score upload response: {init_response}")
            if init_response.status_code != 200:
                return {'error': f'Failed to initialize upload: {init_response.status_code} - {init_response.text}'}, 500
                
            init_result = init_response.json()
            upload_id = init_result['uploadId']
            presigned_url = init_result['parts'][0]['url']
            object_md5 = init_result['objectMd5']
            
            app.logger.info(f"Upload initialized - Upload ID: {upload_id}")

            # Step 2: Upload file to MinIO using presigned URL
            upload_headers = {'Content-Type': 'text/plain'}
            upload_response = requests.put(presigned_url, headers=upload_headers, data=file_data)
            
            if upload_response.status_code != 200:
                return {'error': f'Failed to upload file to storage: {upload_response.status_code}'}, 500
                
            etag = upload_response.headers.get('ETag', '').strip('"')
            app.logger.info(f"File uploaded to MinIO - ETag: {etag}")

            # Step 3: Finalize part upload
            finalize_part_url = f"{SCORE_URL}/upload/{object_id}/parts"
            finalize_part_params = {
                'partNumber': 1,
                'etag': etag,
                'md5': object_md5,
                'uploadId': upload_id
            }
            
            score_json_headers = {
                'Authorization': f'Bearer {score_token}',
                'Content-Type': 'application/json'
            }
            
            finalize_part_response = requests.post(
                finalize_part_url, 
                headers=score_json_headers, 
                params=finalize_part_params
            )
            
            if finalize_part_response.status_code != 200:
                return {'error': f'Failed to finalize part upload: {finalize_part_response.status_code}'}, 500
                
            app.logger.info("Part upload finalized")

            # Step 4: Finalize complete upload
            finalize_upload_url = f"{SCORE_URL}/upload/{object_id}"
            finalize_upload_params = {'uploadId': upload_id}
            
            finalize_upload_response = requests.post(
                finalize_upload_url, 
                headers=score_json_headers, 
                params=finalize_upload_params
            )
            
            if finalize_upload_response.status_code != 200:
                return {'error': f'Failed to finalize upload: {finalize_upload_response.status_code}'}, 500
                
            app.logger.info("Upload finalized successfully")

            return {
                'message': 'File uploaded successfully',
                'study_id': study_id,
                'project_id': project_id,
                'analysis_id': analysis_id,
                'object_id': object_id,
                'filename': file.filename,
                'file_size': file_size,
                'md5': file_md5,
                'upload_id': upload_id,
                'etag': etag
            }, 200

        except Exception as e:
            logger.exception(f"Error uploading file to analysis {analysis_id} in study {study_id}: {str(e)}")
            return {'error': f'Failed to upload file: {str(e)}'}, 500
        


##########################
### INVITES
##########################

invite_ns = api.namespace('invites', description='Invite management endpoints')


@invite_ns.route('/project/<string:project_id>/<string:user_id>')
class ProjectInviteStatus(Resource):

    ### GET /invites/<user_id> ###

    @api.doc('get_project_invites')
    def get(self, project_id, user_id):
        user = keycloak_auth.get_user(user_id)
        if user.get("attributes"):
            invite = user["attributes"].get(project_id, [""])[0]
        print(invite)


@invite_ns.route('/project/<string:token>/accept')
class ProjectInviteConfirm(Resource):
    ### POST /invites/<token>/accept ###

    @api.doc('accept_project_invite')
    def post(self, token):
        user = keycloak_auth.get_users_by_attribute('invite_token', token)[0]
        user_id = user["user_id"]

        invite_project_id = user["attributes"].get("invite_project_id", [""])[0]
        invite_role = user["attributes"].get(f"invite_role_{invite_project_id}", [""])[0]

        removed_roles = role_user(user_id, invite_project_id, invite_role)
        print(f"Added project_id {invite_project_id} to role {invite_role} for user {user_id}")

        # Remove temp attributes
        keycloak_auth.remove_attribute_value(user_id, 'invite_token', token)
        keycloak_auth.remove_attribute_value(user_id, 'invite_project_id', invite_project_id)
        keycloak_auth.remove_attribute_value(user_id, f'invite_role_{invite_project_id}', invite_role)

        # Get access token for the user
        auth_tokens = keycloak_auth.get_user_auth_tokens(user_id)
        if not auth_tokens:
            return {'error': f'"Failed to obtain auth tokens for user {user_id}'}, 500

        return {
            'message': 'User added to project successfully',
            'user_id': user_id,
            'project_id': invite_project_id,
            'new_role': invite_role,
            'removed_roles': removed_roles,
            'access_token': auth_tokens["access_token"],
            'refresh_token': auth_tokens["refresh_token"]
        }, 200


@invite_ns.route('/organisation/<string:token>/accept')
class OrganisationInviteConfirm(Resource):
    ### POST /invites/<token>/accept ###

    @api.doc('accept_organisation_invite')
    def post(self, token):
        user = keycloak_auth.get_users_by_attribute('invite_org_token', token)[0]
        user_id = user["user_id"]

        invite_org_id = user["attributes"].get("invite_org_id", [""])[0]
        invite_org_role = user["attributes"].get(f"invite_org_role_{invite_org_id}", [""])[0]

        # Prepare update data with proper structure
        update_data = {
            'attributes': {
                'organisation_id': [invite_org_id]
            },
            'realm_roles': [f'agari-{invite_org_role}']
        }
        result = keycloak_auth.update_user(user_id, update_data)

        # Remove temp attributes
        keycloak_auth.remove_attribute_value(user_id, 'invite_org_token', token)
        keycloak_auth.remove_attribute_value(user_id, 'invite_org_id', invite_org_id)
        keycloak_auth.remove_attribute_value(user_id, f'invite_org_role_{invite_org_id}', invite_org_role)

        if invite_org_role == 'org-owner':
            user_attr = keycloak_auth.get_user_attributes(user_id)
            keycloak_auth.remove_realm_roles(user_attr["invite_org_old_owner"][0])
            keycloak_auth.remove_org_attribute(user_attr["invite_org_old_owner"][0])
            keycloak_auth.remove_attribute_value(user_id, "invite_org_old_owner", user_attr["invite_org_old_owner"][0])

        # Get access token for the user
        auth_tokens = keycloak_auth.get_user_auth_tokens(user_id)
        if not auth_tokens:
            return {'error': f'"Failed to obtain access token for user {user_id}'}, 500

        if result.get('success'):
            return {
                'message': f'User added to organisation with role "{invite_org_role}"',
                'user_id': user_id,
                'organisation_id': invite_org_id,
                'role': invite_org_role,
                'realm_role_assigned': f'agari-{invite_org_role}',
                'update_details': result.get('updates', {}),
                'access_token': auth_tokens["access_token"],
                'refresh_token': auth_tokens["refresh_token"]
            }
        else:
            return {
                'error': 'Failed to add user to organisation',
                'details': result.get('error'),
                'errors': result.get('errors', {})
            }, 500


if __name__ == '__main__':
    from settings import PORT
    app.run(debug=True, host='0.0.0.0', port=PORT)<|MERGE_RESOLUTION|>--- conflicted
+++ resolved
@@ -25,11 +25,8 @@
     send_to_elastic,
     remove_from_elastic,
     remove_samples_from_elastic,
-<<<<<<< HEAD
     check_user_id,
-=======
     query_elastic
->>>>>>> b494beb3
 )
 import uuid
 import settings  # module import allows override via conftest.py
