from os import truncate
from flask import Flask, request
from flask_restx import Api, Resource
from auth import (
    KeycloakAuth,
    require_auth,
    extract_user_info,
    require_permission,
    user_has_permission,
)
import threading
import asyncio
from permissions import PERMISSIONS
from database import get_db_cursor, test_connection
import json
from datetime import datetime, date
from decimal import Decimal
import requests
from helpers import (
    magic_link,
    invite_user_to_project,
    invite_user_to_org,
    invite_email_change,
<<<<<<< HEAD
    access_revoked_notification,
    extract_invite_roles,
    role_project_member,
    role_org_member,
    check_user_id,
=======
    access_toggled_notification,
>>>>>>> 8bc5e41b
    log_event,
    log_submission,
    get_minio_client,
    tsv_to_json,
    validate_against_schema,
    check_for_sequence_data,
    send_to_elastic,
    send_to_elastic2,
    check_isolate_in_elastic,
    query_elastic,
    get_object_id_url
)
import uuid
import hashlib
import settings  # module import allows override via conftest.py
from logging import getLogger

SONG_URL = settings.OVERTURE_SONG
SCORE_URL = settings.OVERTURE_SCORE

logger = getLogger(__name__)



# Custom JSON encoder to handle datetime and other types
class CustomJSONEncoder(json.JSONEncoder):
    def default(self, obj):
        if isinstance(obj, datetime):
            return obj.strftime("%Y-%m-%d %H:%M:%S")
        elif isinstance(obj, date):
            return obj.strftime("%Y-%m-%d")
        elif isinstance(obj, Decimal):
            return float(obj)
        return super().default(obj)

app = Flask(__name__)
app.json_encoder = CustomJSONEncoder

print("app", settings.KEYCLOAK_URL)
keycloak_auth = KeycloakAuth(
    keycloak_url=settings.KEYCLOAK_URL,
    realm=settings.KEYCLOAK_REALM,
    client_id=settings.KEYCLOAK_CLIENT_ID,
    client_secret=settings.KEYCLOAK_CLIENT_SECRET,
)

app.keycloak_auth = keycloak_auth

api = Api(app, 
    version="1.0",
    title="Folio API",
    description="API documentation for the Folio application",
    doc="/docs/"
)

# Configure Flask-RESTX to use our custom JSON encoder
app.config['RESTX_JSON'] = {'cls': CustomJSONEncoder}

##########################
### INFO
##########################

default_ns = api.namespace('info', description='Utility endpoints')

@default_ns.route('/health')
class Health(Resource):

    ### GET /info/health ###

    @api.doc('get_health')
    def get(self):
        """Check application health status"""
        return {'status': 'healthy'}

@default_ns.route('/health/db')
class DatabaseHealth(Resource):

    ### GET /info/health/db ###

    @api.doc('get_db_health')
    def get(self):
        """Check database connectivity and schema"""
        db_test = test_connection()
        if db_test:
            return {
                'status': 'healthy',
            }
        else:
            return {'status': 'unhealthy', 'error': 'Database connection failed'}, 503

@default_ns.route('/whoami')
class WhoAmI(Resource):

    ### GET /info/whoami ###

    @api.doc('get_whoami')
    @require_auth(keycloak_auth)
    def get(self):

        """Get current user information from JWT token"""
        
        return extract_user_info(request.user)

@default_ns.route('/permissions')
class Permissions(Resource):

    ### GET /info/permissions ###

    @api.doc('get_permissions')
    @require_auth(keycloak_auth)
    def get(self):

        """Get all defined permissions"""
        
        return PERMISSIONS
    
@default_ns.route('/permissions/check/<permission_name>')
class PermissionsCheck(Resource):

    ### GET /info/permissions/check/<permission_name> ###

    @api.doc('check_permission')
    @require_auth(keycloak_auth)
    def get(self, permission_name):

        return

@default_ns.route('/permissions/check')
class PermissionsCheckResource(Resource):

    ### POST /info/permissions/check ###

    @api.doc('check_permission_for_resource')
    @require_auth(keycloak_auth)
    def post(self):
        """
        Check if the current user has a specific permission for a resource

        Request Body:
        {
            "resource_type": "project|study",
            "resource_id": "<uuid>",
            "permission": "edit_project|delete_project|etc",
            "parent_project_id": "<uuid>"  # Optional, for study checks
        }

        Returns detailed permission check information for debugging
        """
        try:
            data = request.get_json()
            if not data:
                return {'error': 'No JSON data provided'}, 400

            resource_type = data.get('resource_type')
            resource_id = data.get('resource_id')
            permission = data.get('permission')
            parent_project_id = data.get('parent_project_id')

            user_info = extract_user_info(request.user)
            has_perm, details = user_has_permission(
                user_info,
                permission,
                resource_type=resource_type,
                resource_id=resource_id,
                parent_project_id=parent_project_id
            )
            return {
                'has_permission': has_perm,
                'details': details
            }
        except Exception as e:
            logger.exception(f"Error checking permission: {str(e)}")
            return {'error': f'Failed to check permission: {str(e)}'}, 500


##########################
### PATHOGENS
##########################

pathogen_ns = api.namespace('pathogens', description='Pathogen management endpoints')

@pathogen_ns.route('/')
class PathogenList(Resource):

    ### GET /pathogens ###

    @pathogen_ns.doc('list_pathogens')
    def get(self):

        """List all pathogens (public access)
        
        Query Parameters:
        - deleted: true/false (default: false) - If true, include soft-deleted pathogens
        """
        
        try:
            # Check if deleted pathogens should be included
            include_deleted = request.args.get('deleted', 'false').lower() == 'true'
            
            with get_db_cursor() as cursor:
                if include_deleted:
                    # Include all pathogens (both active and deleted)
                    cursor.execute("""
                        SELECT *
                        FROM pathogens 
                        ORDER BY deleted_at IS NULL DESC, name
                    """)
                else:
                    # Only active pathogens (default behavior)
                    cursor.execute("""
                        SELECT *
                        FROM pathogens 
                        WHERE deleted_at IS NULL 
                        ORDER BY name
                    """)
                
                pathogens = cursor.fetchall()

                return pathogens

        except Exception as e:
            logger.exception(f"Error retrieving pathogens: {str(e)}")
            return {'error': f'Database error: {str(e)}'}, 500


    ### POST /pathogens ###

    @pathogen_ns.doc('create_pathogen')
    @require_auth(keycloak_auth)
    @require_permission('create_pathogen')
    def post(self):

        """Create a new pathogen (system-admin only)"""
        
        try:
            data = request.get_json()
            if not data:
                return {'error': 'No JSON data provided'}, 400
            
            name = data.get('name')
            scientific_name = data.get('scientific_name')
            description = data.get('description')
            schema_id = data.get('schema_id') or None
            
            if not name:
                return {'error': 'Pathogen name is required'}, 400
            if not scientific_name:
                return {'error': 'Scientific name is required'}, 400

            with get_db_cursor() as cursor:
                cursor.execute("""
                    INSERT INTO pathogens (name, scientific_name, description, schema_id)
                    VALUES (%s, %s, %s, %s, %s)
                    RETURNING id, name, scientific_name, description, created_at
                """, (name, scientific_name, description, schema_id))

                new_pathogen = cursor.fetchone()
                
                return {
                    'message': 'Pathogen created successfully',
                    'pathogen': new_pathogen
                }, 201
                
        except Exception as e:
            if 'duplicate key value violates unique constraint' in str(e):
                return {'error': f'Pathogen with name "{name}" already exists'}, 409
            logger.exception(f"Error creating pathogen: {str(e)}")
            return {'error': f'Database error: {str(e)}'}, 500

@pathogen_ns.route('/<string:pathogen_id>')
class Pathogen(Resource):

    ### GET /pathogens/<pathogen_id> ###

    @pathogen_ns.doc('get_pathogen')
    def get(self, pathogen_id):

        """Get details of a specific pathogen by ID (public access)"""
        
        try:
            with get_db_cursor() as cursor:
                cursor.execute("""
                    SELECT id, name, scientific_name, description, schema_id, created_at, updated_at
                    FROM pathogens 
                    WHERE id = %s AND deleted_at IS NULL
                """, (pathogen_id,))
                
                pathogen = cursor.fetchone()
                
                if not pathogen:
                    return {'error': 'Pathogen not found'}, 404
                
                return pathogen
                
        except Exception as e:
            logger.exception(f"Error retrieving pathogen {pathogen_id}: {str(e)}")
            return {'error': f'Database error: {str(e)}'}, 500
        
    ### DELETE /pathogens/<pathogen_id> ###

    @pathogen_ns.doc('delete_pathogen')
    @require_auth(keycloak_auth)
    @require_permission('create_pathogen')
    def delete(self, pathogen_id):
        """Delete a pathogen by ID (system-admin only)
        
        Query Parameters: 
        - hard: true/false (default: false) - If true, permanently delete from database
        """
        
        try:
            # Check if hard delete is requested
            hard_delete = request.args.get('hard', 'false').lower() == 'true'
            
            with get_db_cursor() as cursor:
                if hard_delete:
                    # Hard delete - permanently remove from database
                    cursor.execute("""
                        DELETE FROM pathogens 
                        WHERE id = %s
                        RETURNING id, name
                    """, (pathogen_id,))
                    
                    deleted_pathogen = cursor.fetchone()
                    
                    if not deleted_pathogen:
                        return {'error': 'Pathogen not found'}, 404
                    
                    return {
                        'message': f'Pathogen "{deleted_pathogen["name"]}" permanently deleted',
                        'delete_type': 'hard'
                    }
                else:
                    # Soft delete - set deleted_at timestamp
                    cursor.execute("""
                        UPDATE pathogens 
                        SET deleted_at = NOW(), updated_at = NOW()
                        WHERE id = %s AND deleted_at IS NULL
                        RETURNING id, name
                    """, (pathogen_id,))
                    
                    deleted_pathogen = cursor.fetchone()
                    
                    if not deleted_pathogen:
                        return {'error': 'Pathogen not found or already deleted'}, 404
                    
                    return {
                        'message': f'Pathogen "{deleted_pathogen["name"]}" deleted (can be restored)',
                        'delete_type': 'soft'
                    }
                
        except Exception as e:
            logger.exception(f"Error deleting pathogen {pathogen_id}: {str(e)}")
            return {'error': f'Database error: {str(e)}'}, 500
        
    ### PUT /pathogens/<pathogen_id> ###

    @pathogen_ns.doc('update_pathogen')
    @require_auth(keycloak_auth)
    @require_permission('create_pathogen')
    def put(self, pathogen_id):

        """Update a pathogen by ID (system-admin only)"""
        
        try:
            data = request.get_json()
            if not data:
                return {'error': 'No JSON data provided'}, 400
            
            # Build dynamic update query based on provided fields
            update_fields = []
            update_values = []
            
            if 'name' in data:
                update_fields.append('name = %s')
                update_values.append(data['name'])
                
            if 'scientific_name' in data:
                update_fields.append('scientific_name = %s')
                update_values.append(data['scientific_name'])
                
            if 'description' in data:
                update_fields.append('description = %s')
                update_values.append(data['description'])
                
            if 'schema_id' in data:
                update_fields.append('schema_id = %s')
                update_values.append(data['schema_id'])
            
            if not update_fields:
                return {'error': 'No valid fields provided for update'}, 400
            
            # Always update the updated_at timestamp
            update_fields.append('updated_at = NOW()')
            update_values.append(pathogen_id)

            with get_db_cursor() as cursor:
                query = f"""
                    UPDATE pathogens 
                    SET {', '.join(update_fields)}
                    WHERE id = %s AND deleted_at IS NULL
                    RETURNING id, name, scientific_name, description, schema_id, created_at, updated_at
                """
                
                cursor.execute(query, update_values)

                updated_pathogen = cursor.fetchone()
                
                if not updated_pathogen:
                    return {'error': 'Pathogen not found or already deleted'}, 404
                
                return {
                    'message': 'Pathogen updated successfully',
                    'pathogen': updated_pathogen
                }
                
        except Exception as e:
            if 'duplicate key value violates unique constraint' in str(e):
                # Extract the field name from the error for better error message
                field_name = data.get('name', 'unknown')
                return {'error': f'Pathogen with name "{field_name}" already exists'}, 409
            logger.exception(f"Error updating pathogen {pathogen_id}: {str(e)}")
            return {'error': f'Database error: {str(e)}'}, 500


@pathogen_ns.route('/<string:pathogen_id>/restore')
class PathogenRestore(Resource):

    ### POST /pathogens/<pathogen_id>/restore ###

    @pathogen_ns.doc('restore_pathogen')
    @require_auth(keycloak_auth)
    @require_permission('create_pathogen')
    def post(self, pathogen_id):

        """Restore a soft-deleted pathogen (system-admin only)"""
        
        try:
            with get_db_cursor() as cursor:
                cursor.execute("""
                    UPDATE pathogens 
                    SET deleted_at = NULL, updated_at = NOW()
                    WHERE id = %s AND deleted_at IS NOT NULL
                    RETURNING id, name, scientific_name, description, schema_id, created_at, updated_at
                """, (pathogen_id,))
                
                restored_pathogen = cursor.fetchone()
                
                if not restored_pathogen:
                    return {'error': 'Pathogen not found or not deleted'}, 404
                
                return {
                    'message': f'Pathogen "{restored_pathogen["name"]}" restored successfully',
                    'pathogen': restored_pathogen
                }
                
        except Exception as e:
            if 'duplicate key value violates unique constraint' in str(e):
                return {'error': 'Cannot restore: A pathogen with this name already exists'}, 409
            logger.exception(f"Error restoring pathogen {pathogen_id}: {str(e)}")
            return {'error': f'Database error: {str(e)}'}, 500
        
##########################
### SCHEMAS
##########################

schema_ns = api.namespace('schemas', description='Schema management endpoints')

@schema_ns.route('/')
class SchemaList(Resource):

    ### GET /schemas ###

    @schema_ns.doc('list_schemas')
    def get(self):

        """List all available schemas (public access)"""
        
        try:
            with get_db_cursor() as cursor:
                cursor.execute("""
                    SELECT s.id, s.name, s.description, s.version, p.name AS pathogen_name
                    FROM schemas s
                    JOIN pathogens p ON s.pathogen_id = p.id
                """)
                schemas = cursor.fetchall()
                return schemas

        except Exception as e:
            logger.exception(f"Error retrieving schemas: {str(e)}")
            return {'error': f'Database error: {str(e)}'}, 500
        

    ### POST /schemas ###
    @schema_ns.doc('register_schema')
    @require_auth(keycloak_auth)
    @require_permission('create_pathogen')
    def post(self):

        """Register a new schema (system-admin only)"""

        # Check if we have multipart form data
        if 'metadata' not in request.form or 'file' not in request.files:
            return {'error': 'Missing metadata or file in multipart form data'}, 400

        # Parse metadata from form data
        try:
            metadata = json.loads(request.form['metadata'])
        except json.JSONDecodeError as e:
            return {'error': f'Invalid JSON in metadata: {str(e)}'}, 400

        # Validate and extract schema details from metadata
        schema_name = metadata.get('name')
        pathogen_id = metadata.get('pathogen_id')
        description = metadata.get('description')

        if not schema_name:
            return {'error': 'Schema name is required'}, 400
        
        if not pathogen_id:
            return {'error': 'Pathogen ID is required'}, 400

        # Get the uploaded file
        uploaded_file = request.files['file']
        if uploaded_file.filename == '':
            return {'error': 'No file selected'}, 400

        # Read and validate schema JSON from the uploaded file
        try:
            file_content = uploaded_file.read()
            schema = json.loads(file_content.decode('utf-8'))
        except json.JSONDecodeError as e:
            return {'error': f'Invalid JSON in uploaded file: {str(e)}'}, 400
        except UnicodeDecodeError as e:
            return {'error': f'Invalid file encoding: {str(e)}'}, 400

        try:
            with get_db_cursor() as cursor:
                cursor.execute("""
                    INSERT INTO schemas (name, schema, pathogen_id, description)
                    VALUES (%s, %s, %s, %s)
                    RETURNING id, name, schema, description, pathogen_id, created_at, updated_at
                """, (schema_name, json.dumps(schema), pathogen_id, description))
                new_schema = cursor.fetchone()
                
                # Convert the schema back to dict for response if it's a string
                response_schema = dict(new_schema)
                if isinstance(response_schema.get('schema'), str):
                    try:
                        response_schema['schema'] = json.loads(response_schema['schema'])
                    except json.JSONDecodeError:
                        pass  # Keep as string if can't parse
                
                return {
                    'message': 'Schema created successfully',
                    'schema': response_schema
                }, 201

        except Exception as e:
            logger.exception(f"Error creating schema: {str(e)}")
            return {'error': f'Database error: {str(e)}'}, 500
        
    
@schema_ns.route('/<string:schema_id>')
class Schema(Resource):
    ### GET /schemas/<schema_id> ###

    @schema_ns.doc('get_schema')
    def get(self, schema_id):

        """Get schema details by ID (public access)"""
        
        try:
            with get_db_cursor() as cursor:
                cursor.execute("""
                    SELECT s.id, s.name, s.description, s.version, p.name AS pathogen_name, s.created_at, s.schema
                    FROM schemas s
                    JOIN pathogens p ON s.pathogen_id = p.id
                    WHERE s.id = %s
                """, (schema_id,))
                
                schema = cursor.fetchone()
                
                if not schema:
                    return {'error': 'Schema not found'}, 404
                
                return schema
                
        except Exception as e:
            logger.exception(f"Error retrieving schema {schema_id}: {str(e)}")
            return {'error': f'Database error: {str(e)}'}, 500







##########################
### USERS
##########################

user_ns = api.namespace('users', description='User management endpoints')
@user_ns.route('/')
class UserList(Resource):
    ### GET /users ###

    @user_ns.doc('list_users')
    @require_auth(keycloak_auth)
    @require_permission('system_admin_access')
    def get(self):

        """List all users (system-admin only)"""
        
        try:
            users = keycloak_auth.get_all_users()
            return users
        except Exception as e:
            logger.exception(f"Error retrieving users: {str(e)}")
            return {'error': f'Failed to retrieve users: {str(e)}'}, 500

    ### POST /users ###
    @user_ns.doc('create_user')
    @require_auth(keycloak_auth)
    @require_permission('create_user')
    def post(self):
        data = request.get_json()
        if not data:
            return {'error': 'No JSON data provided'}, 400

        email = data.get('email')
        redirect_uri = data.get('redirect_uri')
        expiration_seconds = data.get('expiration_seconds', 600)
        send_email = data.get('send_email', True)

        if not email:
            return {'error': 'Email is required'}, 400
        if not redirect_uri:
            return {'error': 'Redirect is required'}, 400

        keycloak_response = magic_link(email, redirect_uri, expiration_seconds, send_email)
        return keycloak_response
@user_ns.route('/<string:user_id>')        
class User(Resource):

    ### GET /users/<user_id> ###

    @user_ns.doc('get_user')
    @require_auth(keycloak_auth)
    def get(self, user_id):
        """Get user details by ID
        
        Users can view their own profile.
        Admins can view any user's profile.
        """

        try:
            # Get current user info
            user_info = extract_user_info(request.user)
            current_user_id = user_info.get('user_id')
            
            # Check if user is trying to view their own profile
            is_self_view = current_user_id == user_id
            
            # Check permissions - allow self-view or admin access
            if not is_self_view:
                has_perm, details = user_has_permission(user_info, 'manage_users')
                if not has_perm:
                    return {'error': 'Permission denied. You can only view your own profile or need admin permissions.', 'details': details}, 403
            
            return user_info
            
        except Exception as e:
            logger.exception(f"Error retrieving user {user_id}: {str(e)}")
            return {'error': f'Failed to retrieve user: {str(e)}'}, 500

    ### DELETE /users/<user_id> ###

    @user_ns.doc('delete_user')
    @require_auth(keycloak_auth)
    @require_permission('manage_users')
    def delete(self, user_id):
        """Delete a user by ID (system-admin only)"""
        try:
            keycloak_auth.toggle_user_enabled(user_id, enabled=False)
            access_toggled_notification(user_id, enabled=False)
            return {'message': 'User disabled successfully'}
        except Exception as e:
            logger.exception(f"Error deleting user {user_id}: {str(e)}")
            return {'error': f'Failed to delete user: {str(e)}'}, 500


    ### POST /users/<user_id> ###

    @user_ns.doc('enable_user')
    @require_auth(keycloak_auth)
    @require_permission('manage_users')
    def post(self, user_id):
        """Enable a disabled user by ID (system-admin only)"""
        try:
            keycloak_auth.toggle_user_enabled(user_id, enabled=True)
            access_toggled_notification(user_id, enabled=True)
            return {'message': 'User enabled successfully'}
        except Exception as e:
            logger.exception(f"Error enabling user {user_id}: {str(e)}")
            return {'error': f'Failed to enable user: {str(e)}'}, 500


    ### PUT /users/<user_id> ###

    @user_ns.doc('update_user')
    @require_auth(keycloak_auth)
    def put(self, user_id):
        """Update user details by ID
        
        Admins can update any user's details.
        Users can only update their own basic profile fields: name, surame, email, title, bio
        """
        
        try:
            data = request.get_json()
            if not data:
                return {'error': 'No JSON data provided'}, 400
            
            # Get current user info
            user_info = extract_user_info(request.user)
            current_user_id = user_info.get('user_id')
            
            # Check if user is trying to edit their own profile
            is_self_edit = current_user_id == user_id
            
            # Check permissions
            if not is_self_edit:
                # Not editing own profile - need admin permissions
                has_perm, details = user_has_permission(user_info, 'manage_users')

                organisation_id = user_info.get('organisation_id')[0]

                requested_user_info = keycloak_auth.get_user_info_by_id(user_id)
                request_user_organisation_id = requested_user_info.get('organisation_id')[0]

                has_org_perm = organisation_id == request_user_organisation_id

                if not has_perm and not has_org_perm:
                    return {'error': 'Permission denied. You can only edit your own profile or need admin permissions.', 'details': details}, 403
            
            # Define allowed fields for self-editing
            self_edit_allowed_fields = {'name', 'surname', 'email', 'title', 'bio', 'preferences', 'accepted_terms', 'accepted_governance'}
            
            # Filter update data based on permissions
            if is_self_edit:
                # User editing their own profile - filter to allowed fields only
                filtered_data = {}
                for key, value in data.items():
                    if key in self_edit_allowed_fields:
                        filtered_data[key] = value
                    else:
                        return {'error': f'Field "{key}" not allowed for self-editing. Allowed fields: {", ".join(self_edit_allowed_fields)}'}, 400
                
                if not filtered_data:
                    return {'error': f'No valid fields provided. Allowed fields for self-editing: {", ".join(self_edit_allowed_fields)}'}, 400
                    
                update_data = filtered_data
            else:
                # Admin editing user - allow all fields
                update_data = data
            
            # Call the auth update_user method
            result = keycloak_auth.update_user(user_id, update_data)
            
            if result.get('success'):
                return {
                    'message': 'User updated successfully',
                    'user_id': user_id,
                    'updates': result.get('updates', {}),
                    'is_self_edit': is_self_edit
                }
            else:
                return {
                    'error': 'Failed to update user',
                    'details': result.get('error'),
                    'errors': result.get('errors', {})
                }, 500
                
        except Exception as e:
            logger.exception(f"Error updating user {user_id}: {str(e)}")
            return {'error': f'Failed to update user: {str(e)}'}, 500
@user_ns.route('/email')
class UserEmail(Resource):
    ### PUT /users/<user_id> ###
    @user_ns.doc('changer_user_email')
    @require_auth(keycloak_auth)
    def put(self):
        try:
            data = request.get_json()
            if not data:
                return {"error": "No JSON data provided"}, 400

            user_info = extract_user_info(request.user)
            current_user_id = user_info.get("user_id")
            redirect_uri = data.get("redirect_uri")
            new_email = data.get("new_email")

            if not redirect_uri:
                return {"error": "redirect_uri is required for confirmation link"}, 400
            if not new_email:
                return {"error": "new_email is required for confirmation link"}, 400

            # Check if user is trying to edit their own profile
            print(user_info)
            return invite_email_change(user_info, redirect_uri, new_email)
        except Exception as e:
            logger.exception(f"Changing user email failed: {str(e)}")
            return {"error": f"Changing user email failed: {str(e)}"}, 500


##########################
### ORGANISATIONS
##########################

organisation_ns = api.namespace('organisations', description='Organisation management endpoints')
@organisation_ns.route('/')
class OrganisationList(Resource):
    
    ### GET /organisations ###

    @organisation_ns.doc('list_organisations')
    @require_auth(keycloak_auth)
    def get(self):

        """List all organisations"""
        
        try:
            with get_db_cursor() as cursor:
                cursor.execute("""
                    SELECT *
                    FROM organisations
                    ORDER BY name
                """)
                
                organisations = cursor.fetchall()
                return organisations

        except Exception as e:
            logger.exception(f"Error retrieving organisations: {str(e)}")
            return {'error': f'Database error: {str(e)}'}, 500
        

    ### POST /organisations ###

    @organisation_ns.doc('create_organisation')
    @require_auth(keycloak_auth)
    @require_permission('create_org')
    def post(self):
        
        """Create a new organisation"""
        
        try:
            data = request.get_json()
            if not data:
                return {'error': 'No JSON data provided'}, 400
            
            name = data.get('name')
            abbreviation = data.get('abbreviation')
            url = data.get('url')
            about = data.get('about')
            sharing_policy = data.get('sharing_policy', 'private')
            
            if not name:
                return {'error': 'Organisation name is required'}, 400
            
            with get_db_cursor() as cursor:
                cursor.execute("""
                    INSERT INTO organisations (name, abbreviation, url, about, sharing_policy)
                    VALUES (%s, %s, %s, %s, %s)
                    RETURNING *
                """, (name, abbreviation, url, about, sharing_policy))
                
                new_org = cursor.fetchone()
                
                return {
                    'message': 'Organisation created successfully',
                    'organisation': new_org
                }, 201
            
        except Exception as e:
            if 'duplicate key value violates unique constraint' in str(e):
                return {'error': f'Organisation with name "{name}" already exists'}, 409
            logger.exception(f"Error creating organisation: {str(e)}")
            return {'error': f'Database error: {str(e)}'}, 500


@organisation_ns.route('/<string:org_id>')
class Organisation(Resource):

    ### GET /organisations/<id> ###
    
    @organisation_ns.doc('get_organisation')
    def get(self, org_id):

        """Get organisation details by ID"""
        
        try:
            with get_db_cursor() as cursor:
                cursor.execute("""
                    SELECT *
                    FROM organisations
                    WHERE id = %s
                """, (org_id,))
                
                organisation = cursor.fetchone()
                
                if not organisation:
                    return {'error': 'Organisation not found'}, 404
                
                return organisation
                
        except Exception as e:
            logger.exception(f"Error retrieving organisation {org_id}: {str(e)}")
            return {'error': f'Database error: {str(e)}'}, 500
        
    ### PUT /organisations/<id> ###
    @organisation_ns.doc('update_organisation')
    @require_auth(keycloak_auth)
    @require_permission('manage_org_settings')
    def put(self, org_id):

        """Update organisation details by ID"""

        # Extract user info to get the organisation_id
        user_info = extract_user_info(request.user)
        user_org_id = user_info.get('organisation_id')[0]

        # system-admin
        if user_info.get('roles') and 'system-admin' in user_info.get('roles'):
            pass
        # org-admin or org-owner
        elif user_org_id == org_id:
            pass
        else:
            return {'error': 'Permission denied. You can only update your own organisation or need system-admin permissions.'}, 403

        
        try:
            data = request.get_json()
            if not data:
                return {'error': 'No JSON data provided'}, 400
            
            # Build dynamic update query based on provided fields
            update_fields = []
            update_values = []
            
            if 'name' in data:
                update_fields.append('name = %s')
                update_values.append(data['name'])
                
            if 'abbreviation' in data:
                update_fields.append('abbreviation = %s')
                update_values.append(data['abbreviation'])
                
            if 'url' in data:
                update_fields.append('url = %s')
                update_values.append(data['url'])
                
            if 'about' in data:
                update_fields.append('about = %s')
                update_values.append(data['about'])
            
            if not update_fields:
                return {'error': 'No valid fields provided for update'}, 400
            
            # Always update the updated_at timestamp
            update_fields.append('updated_at = NOW()')
            update_values.append(org_id)

            with get_db_cursor() as cursor:
                query = f"""
                    UPDATE organisations
                    SET {', '.join(update_fields)}
                    WHERE id = %s
                    RETURNING *
                """
                
                cursor.execute(query, update_values)
                
                updated_org = cursor.fetchone()
                
                if not updated_org:
                    return {'error': 'Organisation not found'}, 404
                
                return {
                    'message': 'Organisation updated successfully',
                    'organisation': updated_org
                }
                
        except Exception as e:
            if 'duplicate key value violates unique constraint' in str(e):
                return {'error': f'Organisation name already exists'}, 409
            logger.exception(f"Error updating organisation {org_id}: {str(e)}")
            return {'error': f'Database error: {str(e)}'}, 500
        
    ### DELETE /organisations/<id> ###
    @organisation_ns.doc('delete_organisation')
    @require_auth(keycloak_auth)
    @require_permission('delete_org')
    def delete(self, org_id):

        """Delete an organisation by ID"""

        try:
            with get_db_cursor() as cursor:
                cursor.execute("""
                    DELETE FROM organisations
                    WHERE id = %s
                    RETURNING id, name
                """, (org_id,))
                
                deleted_org = cursor.fetchone()
                
                if not deleted_org:
                    return {'error': 'Organisation not found'}, 404
                
                return {
                    'message': f'Organisation "{deleted_org["name"]}" deleted successfully'
                }, 204
                
        except Exception as e:
            logger.exception(f"Error deleting organisation {org_id}: {str(e)}")
            return {'error': f'Database error: {str(e)}'}, 500


@organisation_ns.route('/<string:org_id>/members')
class OrganisationUsers(Resource):

    ### GET /organisations/<org_id>/members ###

    @organisation_ns.doc('list_organisation_members')
    @require_auth(keycloak_auth)
    @require_permission('view_org_members')
    def get(self, org_id):

        """List all users in an organisation"""
        
        try:
            users = keycloak_auth.get_users_by_attribute('organisation_id', org_id)
            return users
        except Exception as e:
            logger.exception(f"Error retrieving organisation members for {org_id}: {str(e)}")
            return {'error': f'Failed to retrieve users: {str(e)}'}, 500
        
    
    ### POST /organisations/<org_id>/members ###
    
    @organisation_ns.doc('add_organisation_member')
    @require_auth(keycloak_auth)
    @require_permission('add_org_members')
    def post(self, org_id):
        """Add a user to an organisation with role"""

        try:
            # Extract current user info to check organization access
            user_info = extract_user_info(request.user)
            user_org_id = user_info.get('organisation_id')

            # Check if user is system-admin (can add to any org)
            if 'system-admin' not in user_info.get('roles', []):
                # For non-system-admin users, check organization match
                if not user_org_id:
                    return {'error': 'Permission denied. User not assigned to any organisation.'}, 403

                # Handle case where user_org_id might be a list or string
                user_orgs = user_org_id if isinstance(user_org_id, list) else [user_org_id]

                if org_id not in user_orgs:
                    return {'error': 'Permission denied. You can only add members to your own organisation.'}, 403

            data = request.get_json()
            if not data:
                return {'error': 'No JSON data provided'}, 400

            user_id = data.get('user_id')
            role = data.get('role')
            redirect_uri = data.get('redirect_uri')

            if not user_id:
                return {'error': 'User ID is required'}, 400
            if role not in {'org-viewer', 'org-admin', 'org-contributor', 'org-owner'}:
                return {'error': 'Invalid role specified'}, 400

            # Check if user exists in Keycloak
            user = keycloak_auth.get_user(user_id)
            if not user:
                return {'error': 'User not found in Keycloak'}, 404

            # Update user's organisation_id and org_role attributes in Keycloak
            if 'force_role' in data:
                role_org_member(user["id"], org_id, role)
                return f"User role updated for organisation {org_id}"
            else:
                response = invite_user_to_org(user, redirect_uri, org_id, role)
            return response

        except Exception as e:
            logger.exception(f"Error adding user to organisation {org_id}: {str(e)}")
            return {'error': f'Failed to add user to organisation: {str(e)}'}, 500


@organisation_ns.route('/members')
class OrganisationRoles(Resource):
    ### DELETE /organisations/members ###

    @organisation_ns.doc('remove_organisation_member')
    @require_auth(keycloak_auth)
    @require_permission('remove_org_members')
    def delete(self):
        """Remove a user from an organisation"""
        try:
            data = request.get_json()
            if not data:
                return {'error': 'No JSON data provided'}, 400

            user_id = data.get('user_id')
            if not user_id:
                return {'error': 'User ID is required'}, 400

            # Check if user exists in Keycloak
            user = keycloak_auth.get_user(user_id)
            if not user:
                return {'error': 'User not found in Keycloak'}, 404

            removed_role = keycloak_auth.remove_realm_roles(user["id"])
            keycloak_auth.remove_org_attribute(user_id)
            if removed_role:
                return f"Removed role {removed_role}"
            else:
                return f"User has no role"
        except Exception as e:
            logger.exception(f"Error removing user from organisation role: {str(e)}")
            return {'error': f"Failed to remove user from organisation role: {str(e)}"}, 500


@organisation_ns.route('/<string:org_id>/owner')
class OrganisationOwner(Resource):
    ### POST /organisations/owner ###

    @organisation_ns.doc('change_organisation_owner')
    @require_auth(keycloak_auth)
    @require_permission('change_org_owner')
    def post(self, org_id):
        """Change an organisation's owner"""
        try:
            data = request.get_json()
            if not data:
                return {"error": "No JSON data provided"}, 400

            current_owner = check_user_id(data, "current_owner_id")
            new_owner = check_user_id(data, "new_owner_id")
            redirect_uri = data.get("redirect_uri")

            if isinstance(current_owner, tuple):
                return current_owner
            if isinstance(new_owner, tuple):
                return new_owner

            # Invite new owner and save old owner id
            response = invite_user_to_org(new_owner, redirect_uri, org_id, "org-owner")
            keycloak_auth.add_attribute_value(new_owner["id"], "invite_org_old_owner", current_owner["id"])
            return response

        except Exception as e:
            logger.exception(f"Error changing organisation owner: {str(e)}")
            return {'error': f"Error changing organisation owner: {str(e)}"}, 500


##########################
### PROJECTS
##########################

project_ns = api.namespace('projects', description='Project management endpoints')

@project_ns.route('/')
class ProjectList(Resource):

    ### GET /projects ###

    @api.doc('list_projects')
    def get(self):
        
        """List projects based on user permissions with filtering and pagination
        
        Query Parameters:
        - organisation_id: Filter by organisation ID
        - pathogen_id: Filter by pathogen ID
        - page: Page number (default: 1)
        - limit: Items per page (default: 20, max: 100)
        - search: Search in project name and description
        """

        organisation_id = keycloak_auth.get_user_org()

        # Get query parameters
        filter_org_id = request.args.get('organisation_id')
        filter_pathogen_id = request.args.get('pathogen_id')
        search_term = request.args.get('search')
        
        # Pagination parameters
        try:
            page = int(request.args.get('page', 1))
            limit = min(int(request.args.get('limit', 20)), 100)  
            offset = (page - 1) * limit
        except ValueError:
            return {'error': 'Invalid page or limit parameter'}, 400

        if page < 1 or limit < 1:
            return {'error': 'Page and limit must be positive integers'}, 400

        try:
            with get_db_cursor() as cursor:
                base_conditions = ["p.deleted_at IS NULL"]
                params = []
                
                if organisation_id is not None:
                    base_conditions.append("(p.privacy = 'public' OR p.privacy = 'semi-private' OR p.organisation_id = %s)")
                    params.append(organisation_id)
                else:
                    base_conditions.append("(p.privacy = 'public' OR p.privacy = 'semi-private')")
                
                # Add additional filters
                if filter_org_id:
                    base_conditions.append("p.organisation_id = %s")
                    params.append(filter_org_id)
                
                if filter_pathogen_id:
                    # Validate UUID format before using in query
                    try:
                        import uuid
                        uuid.UUID(filter_pathogen_id)  # This will raise ValueError if invalid UUID
                        base_conditions.append("p.pathogen_id = %s")
                        params.append(filter_pathogen_id)
                    except ValueError:
                        return {'error': f'Invalid pathogen_id format: {filter_pathogen_id}. Must be a valid UUID.'}, 400

                if search_term:
                    base_conditions.append("(p.name ILIKE %s OR p.description ILIKE %s)")
                    search_pattern = f"%{search_term}%"
                    params.extend([search_pattern, search_pattern])
                
                where_clause = " AND ".join(base_conditions)
                
                # Get total count for pagination metadata
                count_query = f"""
                    SELECT COUNT(*) as total
                    FROM projects p
                    WHERE {where_clause}
                """
                cursor.execute(count_query, params)
                total_count = cursor.fetchone()['total']
                
                # Get paginated results with joins for additional info
                main_query = f"""
                    SELECT 
                        p.*,
                        pat.name as pathogen_name,
                        pat.scientific_name as pathogen_scientific_name,
                        org.name as organisation_name,
                        org.abbreviation as organisation_abbreviation
                    FROM projects p
                    LEFT JOIN pathogens pat ON p.pathogen_id::uuid = pat.id::uuid
                    LEFT JOIN organisations org ON p.organisation_id::text = org.id::text
                    WHERE {where_clause}
                    ORDER BY p.name
                    LIMIT %s OFFSET %s
                """
                
                cursor.execute(main_query, params + [limit, offset])
                projects = cursor.fetchall()
                
                # Calculate pagination metadata
                total_pages = (total_count + limit - 1) // limit  # Ceiling division
                has_next = page < total_pages
                has_prev = page > 1
                
                print(f"Found {len(projects)} projects (page {page}/{total_pages}, total: {total_count})")
                for p in projects:
                    print(f"Project '{p['name']}' - org: '{p['organisation_id']}', pathogen: '{p['pathogen_name']}', privacy: '{p['privacy']}'")
                
                return {
                    'projects': projects,
                    'pagination': {
                        'page': page,
                        'limit': limit,
                        'total_count': total_count,
                        'total_pages': total_pages,
                        'has_next': has_next,
                        'has_prev': has_prev
                    },
                    'filters': {
                        'organisation_id': filter_org_id,
                        'pathogen_id': filter_pathogen_id,
                        'search': search_term
                    }
                }

        except Exception as e:
            logger.exception(f"Error retrieving projects: {str(e)}")
            return {'error': f'Database error: {str(e)}'}, 500
        
    ### POST /projects ###

    @api.doc('create_project')
    @require_auth(keycloak_auth)
    @require_permission('create_project')
    def post(self):
        """Create a new project

        Request Body:
        {
            "name": "Project Name",
            "description": "Optional description",
            "pathogen_id": "<associated_pathogen_id>",
            "privacy": "public|private|semi-private" 
        }
        """

        # Extract user info to get the user_id and organisation_id
        user_info = extract_user_info(request.user)
        user_id = user_info.get('user_id')
        organisation_id = user_info.get('organisation_id')[0]

        if not organisation_id:
            return {'error': 'User does not belong to any organization'}, 400

        try:
            data = request.get_json()
            if not data:
                return {'error': 'No JSON data provided'}, 400

            name = data.get('name')
            description = data.get('description')
            pathogen_id = data.get('pathogen_id')
            privacy = data.get('privacy', 'public')

            if not name:
                return {'error': 'Project name is required'}, 400
            if not pathogen_id:
                return {'error': 'Associated pathogen_id is required'}, 400

            with get_db_cursor() as cursor:
                cursor.execute("""
                    INSERT INTO projects (name, description, pathogen_id, user_id, organisation_id, privacy)
                    VALUES (%s, %s, %s, %s, %s, %s)
                    RETURNING *
                """, (name, description, pathogen_id, user_id, organisation_id, privacy))

                new_project = cursor.fetchone()
                role_project_member(user_id, new_project["id"], "project-admin")

                return {
                    'message': 'Project created successfully',
                    'project': new_project
                }, 201

        except Exception as e:
            if 'duplicate key value violates unique constraint' in str(e):
                return {'error': f'Project with name "{name}" already exists'}, 409
            logger.exception(f"Error creating project: {str(e)}")
            return {'error': f'Database error: {str(e)}'}, 500


@project_ns.route('/<string:project_id>')
class Project(Resource):

    ### GET /projects/<project_id> ###

    @api.doc('get_project')
    def get(self, project_id):

        """Get single project details based on user permissions"""

        organisation_id = keycloak_auth.get_user_org()

        try:
                
            with get_db_cursor() as cursor:
                if organisation_id is not None:
                    cursor.execute("""
                        SELECT *
                        FROM projects
                        WHERE id = %s AND deleted_at IS NULL
                        AND (privacy = 'public' OR organisation_id = %s)
                        ORDER BY name
                    """, (project_id, organisation_id))
                else:
                    user_projects = keycloak_auth.get_user_projects()
                    cursor.execute("""
                        SELECT *
                        FROM projects
                        WHERE id = %s AND deleted_at IS NULL
                        AND (privacy = 'public' OR privacy = 'semi-private' OR id = ANY(%s::uuid[]))
                        ORDER BY name
                    """, (project_id, user_projects))

                project = cursor.fetchone()
                if not project:
                    return {'error': 'Project not found or access denied'}, 404
                else:
                    return project

        except Exception as e:
            logger.exception(f"Error retrieving project {project_id}: {str(e)}")
            return {'error': f'Database error: {str(e)}'}, 500
        
    ### PUT /projects/<project_id> ###    
        
    @api.doc('update_project')
    @require_auth(keycloak_auth)
    @require_permission('edit_projects')
    def put(self, project_id):

        """Update a project by ID user permissions and organisation scope

        Request Body (any of the fields can be updated):
        {
            "name": "New Project Name",
            "description": "Updated description",
            "pathogen_id": "<new_pathogen_id>",
            "privacy": "public|private|semi-private"
        }
        """

        try:
            data = request.get_json()
            if not data:
                return {'error': 'No JSON data provided'}, 400
            
            update_fields = []
            update_values = []
            
            if 'name' in data:
                update_fields.append('name = %s')
                update_values.append(data['name'])
                
            if 'description' in data:
                update_fields.append('description = %s')
                update_values.append(data['description'])
                
            if 'pathogen_id' in data:
                update_fields.append('pathogen_id = %s')
                update_values.append(data['pathogen_id'])

            if 'privacy' in data:
                update_fields.append('privacy = %s')
                update_values.append(data['privacy'])

            if not update_fields:
                return {'error': 'No valid fields provided for update'}, 400
            
            # Always update the updated_at timestamp
            update_fields.append('updated_at = NOW()')
            update_values.append(project_id)

            with get_db_cursor() as cursor:
                query = f"""
                    UPDATE projects 
                    SET {', '.join(update_fields)}
                    WHERE id = %s AND deleted_at IS NULL
                    RETURNING *
                """
                
                cursor.execute(query, update_values)
                
                updated_project = cursor.fetchone()
                
                if not updated_project:
                    return {'error': 'Project not found or already deleted'}, 404
                
                return {
                    'message': 'Project updated successfully',
                    'project': updated_project
                }
                
        except Exception as e:
            if 'duplicate key value violates unique constraint' in str(e):
                return {'error': f'Project name already exists'}, 409
            logger.exception(f"Error updating project {project_id}: {str(e)}")
            return {'error': f'Database error: {str(e)}'}, 500
        

    ### DELETE /projects/<project_id> ###

    @api.doc('delete_project')
    @require_auth(keycloak_auth)
    @require_permission('delete_projects')
    def delete(self, project_id):

        """Delete a project by ID user permissions and organisation scope

        Query Parameters: 
        - hard: true/false (default: false) - If true, permanently delete from database
        """

        try:
            # Check if hard delete is requested
            hard_delete = request.args.get('hard', 'false').lower() == 'true'
            
            with get_db_cursor() as cursor:
                if hard_delete:
                    # Hard delete - permanently remove from database
                    cursor.execute("""
                        DELETE FROM projects 
                        WHERE id = %s
                        RETURNING id, name
                    """, (project_id,))
                    
                    deleted_project = cursor.fetchone()
                    
                    if not deleted_project:
                        return {'error': 'Project not found'}, 404
                    
                    return {
                        'message': f'Project "{deleted_project["name"]}" permanently deleted',
                        'delete_type': 'hard'
                    }
                else:
                    # Soft delete - set deleted_at timestamp
                    cursor.execute("""
                        UPDATE projects 
                        SET deleted_at = NOW(), updated_at = NOW()
                        WHERE id = %s AND deleted_at IS NULL
                        RETURNING id, name
                    """, (project_id,))
                    
                    deleted_project = cursor.fetchone()
                    
                    if not deleted_project:
                        return {'error': 'Project not found or already deleted'}, 404
                    
                    return {
                        'message': f'Project "{deleted_project["name"]}" deleted (can be restored)',
                        'delete_type': 'soft'
                    }
                
        except Exception as e:
            logger.exception(f"Error deleting project {project_id}: {str(e)}")
            return {'error': f'Database error: {str(e)}'}, 500

@project_ns.route('/<string:project_id>/restore')
class ProjectRestore(Resource):
    
    ### POST /projects/<project_id>/restore ###
    
    @api.doc('restore_project')
    @require_auth(keycloak_auth)
    @require_permission('create_projects')
    def post(self, project_id):

        """Restore a soft-deleted project (system-admin only)"""

        try:
            with get_db_cursor() as cursor:
                cursor.execute("""
                    UPDATE projects 
                    SET deleted_at = NULL, updated_at = NOW()
                    WHERE id = %s AND deleted_at IS NOT NULL
                    RETURNING *
                """, (project_id,))
                
                restored_project = cursor.fetchone()
                
                if not restored_project:
                    return {'error': 'Project not found or not deleted'}, 404
                
                return {
                    'message': f'Project "{restored_project["name"]}" restored successfully',
                    'project': restored_project
                }
        except Exception as e:
            if 'duplicate key value violates unique constraint' in str(e):
                return {'error': 'Cannot restore: A project with this name already exists'}, 409
            logger.exception(f"Error restoring project {project_id}: {str(e)}")
            return {'error': f'Database error: {str(e)}'}, 500


@project_ns.route('/<string:project_id>/users')
class ProjectUsers(Resource):
    
    ### GET /projects/<project_id>/users ###
    
    @api.doc('list_project_users')
    @require_auth(keycloak_auth)
    @require_permission('view_project_users', resource_type='project', resource_id_arg='project_id')
    def get(self, project_id):

        """List users associated with a project"""

        try:
            # Get all users with any project role
            all_project_admins = keycloak_auth.get_users_by_attribute('project-admin', project_id)
            all_project_contributors = keycloak_auth.get_users_by_attribute('project-contributor', project_id)
            all_project_viewers = keycloak_auth.get_users_by_attribute('project-viewer', project_id)

            # Create sets of user IDs for each role
            admin_user_ids = {user['user_id'] for user in all_project_admins}
            contributor_user_ids = {user['user_id'] for user in all_project_contributors}
            viewer_user_ids = {user['user_id'] for user in all_project_viewers}

            # Apply role hierarchy: admin > contributor > viewer
            # Remove lower privilege roles if user has higher privilege
            
            # If user is admin, remove them from contributor and viewer lists
            contributor_user_ids = contributor_user_ids - admin_user_ids
            viewer_user_ids = viewer_user_ids - admin_user_ids
            
            # If user is contributor (but not admin), remove them from viewer list
            viewer_user_ids = viewer_user_ids - contributor_user_ids

            # Filter the user lists based on the cleaned user ID sets
            project_admins = [user for user in all_project_admins if user['user_id'] in admin_user_ids]
            project_contributors = [user for user in all_project_contributors if user['user_id'] in contributor_user_ids]
            project_viewers = [user for user in all_project_viewers if user['user_id'] in viewer_user_ids]

            return {
                'project_id': project_id,
                'project_admins': project_admins,
                'project_contributors': project_contributors,
                'project_viewers': project_viewers,
                'total_users': len(project_admins) + len(project_contributors) + len(project_viewers)
            }
        except Exception as e:
            logger.exception(f"Error retrieving users for project {project_id}: {str(e)}")
            return {'error': f'Failed to retrieve project users: {str(e)}'}, 500
    
    ### POST /projects/<project_id>/users ###
    ### Body: { "user_id": "<keycloak_user_id>", "role": "project-admin|project-contributor|project-viewer", "redirect_uri": "<redirect_uri>" } ###
    
    @api.doc('add_project_user')
    @require_auth(keycloak_auth)
    @require_permission('manage_project_users', resource_type='project', resource_id_arg='project_id')
    def post(self, project_id):
        """Add a user to a project with a specific role"""

        try:
            data = request.get_json()
            if not data:
                return {'error': 'No JSON data provided'}, 400

            user_id = data.get('user_id')
            role = data.get('role')
            redirect_uri = data.get('redirect_uri')

            if not user_id or role not in ['project-admin', 'project-contributor', 'project-viewer']:
                return {'error': 'user_id and valid role (project-admin, project-contributor, project-viewer) are required'}, 400

            if not redirect_uri:
                return {'error': 'redirect_uri is required for acceptance link'}, 400

            # Check if user exists in Keycloak
            user = keycloak_auth.get_user(user_id)
            if not user:
                return {'error': 'User not found in Keycloak'}, 404

            if 'force_role' in data:
                role_project_member(user["id"], project_id, role)
                return f"User role updated for project {project_id}"
            else:
                response = invite_user_to_project(user, redirect_uri, project_id, role)
            return response
        except Exception as e:
            logger.exception(f"Error adding user to project: {str(e)}")
            return {'error': f'Failed to add user to project: {str(e)}'}, 500


@project_ns.route('/<string:project_id>/users/<string:user_id>')
class DeleteProjectUsers(Resource):

    ### DELETE /projects/<project_id>/users ###

    @api.doc('remove_project_user')
    @require_auth(keycloak_auth)
    @require_permission('manage_project_users', resource_type='project', resource_id_arg='project_id')
    def delete(self, project_id, user_id):

        """Remove a user from a project"""

        try:
            # Check if user exists in Keycloak
            user = keycloak_auth.get_user(user_id)
            if not user:
                return {'error': 'User not found in Keycloak'}, 404

            # Remove user from all project roles
            removed_roles = []
            for role in ['project-admin', 'project-contributor', 'project-viewer']:
                if keycloak_auth.user_has_attribute(user_id, role, project_id):
                    success = keycloak_auth.remove_attribute_value(user_id, role, project_id)
                    if success:
                        removed_roles.append(role)
                        print(f"Removed project_id {project_id} from role {role} for user {user_id}")
                    else:
                        return {'error': f'Failed to remove role {role}'}, 500
            
            if not removed_roles:
                return {'message': 'User was not associated with the project'}, 200

            return {
                'message': 'User removed from project successfully',
                'user_id': user_id,
                'project_id': project_id,
                'removed_roles': removed_roles
            }, 200

        except Exception as e:
            logger.exception(f"Error removing user from project: {str(e)}")
            return {'error': f'Failed to remove user from project: {str(e)}'}, 500


##########################
### SUBMISSIONS 
##########################

@project_ns.route('/<string:project_id>/submissions2')
class ProjectSubmissions2(Resource):

    ### GET /projects/<project_id>/submissions2

    @api.doc('list_submissions_v2')
    @require_auth(keycloak_auth) 
    @require_permission('view_project_submissions', resource_type='project', resource_id_arg='project_id')
    def get(self, project_id):

        """List all submissions including drafts"""

        try:
            with get_db_cursor() as cursor:
                cursor.execute("""
                    SELECT s.*, 
                           COUNT(sf.id) as file_count,
                           ARRAY_AGG(sf.filename) FILTER (WHERE sf.id IS NOT NULL) as filenames
                    FROM submissions s
                    LEFT JOIN submission_files sf ON s.id = sf.submission_id
                    WHERE s.project_id = %s
                    GROUP BY s.id
                    ORDER BY s.created_at DESC
                """, (project_id,))
                
                submissions = cursor.fetchall()
                
                return {
                    'project_id': project_id,
                    'submissions': submissions,
                    'total': len(submissions)
                }
                
        except Exception as e:
            logger.exception(f"Error listing submissions: {str(e)}")
            return {'error': f'Failed to list submissions: {str(e)}'}, 500
        
    ### POST /projects/<project_id>/submissions2

    @api.doc('create_submission_v2')
    @require_auth(keycloak_auth)
    @require_permission('upload_submission', resource_type='project', resource_id_arg='project_id')
    def post(self, project_id):

        """Create a new submission"""
        
        try:
            data = request.get_json()
            if not data:
                return {'error': 'No JSON data provided'}, 400

            submission_name = data.get('submission_name')

            user_info = extract_user_info(request.user)
            current_user_id = user_info.get('user_id')
            
            if not submission_name:
                return {'error': 'submission_name is required'}, 400

            if not current_user_id:
                return {'error': 'user_id is required'}, 400

            with get_db_cursor() as cursor:
                cursor.execute("""
                    INSERT INTO submissions (project_id, submission_name, status, user_id)
                    VALUES (%s, %s, 'draft', %s)
                    RETURNING *
                """, (project_id, submission_name, current_user_id))
                
                new_submission = cursor.fetchone()
                
                return {
                    'message': 'Submission created successfully',
                    'submission': new_submission
                }, 201

        except Exception as e:
            logger.exception(f"Error creating submission for project {project_id}: {str(e)}")
            return {'error': f'Failed to create submission: {str(e)}'}, 500


@project_ns.route('/<string:project_id>/submissions2/<string:submission_id>')
class ProjectSubmission2(Resource):

    ### GET /projects/<project_id>/submissions2/<submission_id>

    @api.doc('get_submission_v2')
    @require_auth(keycloak_auth)
    @require_permission('view_project_submissions', resource_type='project', resource_id_arg='project_id')
    def get(self, project_id, submission_id):

        """Get submission details including associated files"""

        try:
            with get_db_cursor() as cursor:
                # Get submission details only
                cursor.execute("""
                    SELECT s.*, p.id, p.name as project_name, pat.id as pathogend_id, pat.name as pathogen_name, COUNT(sf.id) as file_count
                    FROM submissions s
                    LEFT JOIN submission_files sf ON s.id = sf.submission_id
                    LEFT JOIN projects p ON s.project_id = p.id
                    LEFT JOIN pathogens pat ON p.pathogen_id::uuid = pat.id::uuid
                    WHERE s.id = %s AND s.project_id = %s
                    GROUP BY s.id, p.id, pat.id
                """, (submission_id, project_id))
                
                submission = cursor.fetchone()
                
                if not submission:
                    return {'error': 'Submission not found'}, 404
                

                cursor.execute("""
                    SELECT * FROM submission_files
                    WHERE submission_id = %s
                """, (submission_id,))
                
                files = cursor.fetchall()
                
                return {
                    'submission': submission,
                    'files': files
                }
        except Exception as e:
            logger.exception(f"Error retrieving submission {submission_id}: {str(e)}")
            return {'error': f'Failed to retrieve submission: {str(e)}'}, 500
        
    ### DELETE /projects/<project_id>/submissions2/<submission_id>

    @api.doc('delete_submission_v2')
    @require_auth(keycloak_auth)
    @require_permission('upload_submission', resource_type='project', resource_id_arg='project_id')
    def delete(self, project_id, submission_id):

        """Delete a submission"""

        try:
            with get_db_cursor() as cursor:
                
                # check if submission exists
                cursor.execute("""
                    SELECT * FROM submissions 
                    WHERE id = %s AND project_id = %s
                """, (submission_id, project_id))
                submission = cursor.fetchone()
                if not submission:
                    return {'error': 'Submission not found'}, 404
                
                # Delete associated files first
                cursor.execute("""
                    DELETE FROM submission_files
                    WHERE submission_id = %s
                """, (submission_id,))

                # delete the isolates from isolates table
                cursor.execute("""
                    DELETE FROM isolates
                    WHERE submission_id = %s
                """, (submission_id,))

                ### DELETE MINIO OBJECTS HERE

                # Delete the submission
                cursor.execute("""
                    DELETE FROM submissions 
                    WHERE id = %s AND project_id = %s
                """, (submission_id, project_id)) 

                return {
                    'message': f'Submission {submission_id} deleted successfully'
                }, 200
                

        except Exception as e:
            logger.exception(f"Error deleting submission {submission_id}: {str(e)}")
            return {'error': f'Failed to delete submission: {str(e)}'}, 500
        
    ### PUT /projects/<project_id>/submissions2/<submission_id>

    @api.doc('update_submission_v2')
    @require_auth(keycloak_auth)
    @require_permission('upload_submission', resource_type='project', resource_id_arg='project_id')
    def put(self, project_id, submission_id):
        
        """Update submission details (e.g., submission_name)"""

        try:
            data = request.get_json()

            submission_name = data.get('submission_name')

            if not submission_name:
                return {'error': 'submission_name is required'}, 400

            with get_db_cursor() as cursor:
                cursor.execute("""
                    UPDATE submissions 
                    SET submission_name = %s, updated_at = NOW()
                    WHERE id = %s AND project_id = %s
                    RETURNING *
                """, (submission_name, submission_id, project_id))
                
                updated_submission = cursor.fetchone()
                
                if not updated_submission:
                    return {'error': 'Submission not found'}, 404
                
                return {
                    'message': 'Submission updated successfully',
                    'submission': updated_submission
                }
                
        except Exception as e:
            logger.exception(f"Error updating submission {submission_id}: {str(e)}")
            return {'error': f'Database error: {str(e)}'}, 500


@project_ns.route('/<string:project_id>/submissions/<string:submission_id>/upload2')
class ProjectSubmissionFiles2(Resource):

    ### POST /projects/<project_id>/submissions2/<submission_id>/upload2

    @api.doc('upload_file_v2')
    @require_auth(keycloak_auth)
    @require_permission('upload_submission', resource_type='project', resource_id_arg='project_id')
    def post(self, project_id, submission_id):

        """Upload a file to submission with streaming to MinIO"""

        try:
            
            with get_db_cursor() as cursor:
                cursor.execute("""
                    SELECT * FROM submissions 
                    WHERE id = %s AND project_id = %s
                """, (submission_id, project_id))
                
                submission = cursor.fetchone()
                if not submission:
                    return {'error': 'Submission not found'}, 404

                if submission['status'] not in ['draft', 'error', 'validating', 'validated']:
                    return {'error': f'Cannot upload files to submission in status: {submission["status"]}.'}, 400

            # Check file upload
            if 'file' not in request.files:
                return {'error': 'No file provided'}, 400
            
            file = request.files['file']
            if not file or not file.filename:
                return {'error': 'Invalid file'}, 400

            # Determine file type
            filename = file.filename.lower()
            if filename.endswith('.tsv') or filename.endswith('.txt'):
                file_type = 'tsv'
            elif filename.endswith(('.fasta', '.fa', '.fas')):
                file_type = 'fasta'
            else:
                return {'error': 'File must be TSV or FASTA format'}, 400

            # Stream process file and calculate metadata
            file_data = []
            file_size = 0
            md5_hash = hashlib.md5()
            
            # Read file in chunks for streaming
            while True:
                chunk = file.stream.read(8192)  
                if not chunk:
                    break
                file_data.append(chunk)
                file_size += len(chunk)
                md5_hash.update(chunk)
            
            file_md5 = md5_hash.hexdigest()
            
            # Generate object_id for MinIO
            object_id = str(uuid.uuid4())
            
            # Upload directly to MinIO
            file_content = b''.join(file_data)
            
            try:
                # Get MinIO credentials and upload
                minio_bucket = settings.MINIO_BUCKET 
                minio_client = get_minio_client(self)
                
                # Upload to MinIO with object_id as the key
                from io import BytesIO
                file_stream = BytesIO(file_content)
                
                result = minio_client.put_object(
                    bucket_name=minio_bucket,
                    object_name=object_id,
                    data=file_stream,
                    length=file_size,
                    content_type='application/octet-stream'
                )
                
                logger.info(f"Uploaded {file.filename} ({file_size} bytes) to MinIO bucket '{minio_bucket}' with object_id {object_id}")
                
            except Exception as upload_error:
                logger.exception(f"Failed to upload file to MinIO: {str(upload_error)}")
                return {'error': f'MinIO upload failed: {str(upload_error)}'}, 500
            
            # Store file record in database
            with get_db_cursor() as cursor:
                cursor.execute("""
                    INSERT INTO submission_files 
                    (submission_id, filename, file_type, object_id, file_size, md5_hash)
                    VALUES (%s, %s, %s, %s, %s, %s)
                    RETURNING *
                """, (submission_id, file.filename, file_type, object_id, file_size, file_md5))
                
                file_record = cursor.fetchone()
            
            return {
                'message': 'File uploaded successfully',
                'submission_id': file_record['submission_id'],
                'file': {
                    'id': file_record['id'],
                    'filename': file_record['filename'],
                    'file_type': file_record['file_type'],
                    'file_size': file_record['file_size'],
                    'object_id': file_record['object_id']
                }
            }, 201
            
        except Exception as e:
            logger.exception(f"Error uploading file to submission {submission_id}")
            return {'error': f'Upload failed: {str(e)}'}, 500
    

@project_ns.route('/<string:project_id>/submissions/<string:submission_id>/files2/<string:file_id>')
class ReplaceProjectSubmissionFile2(Resource):

    ### PUT /projects/<project_id>/submissions2/<submission_id>/files2/<file_id>

    @api.doc('replace_file_v2')
    @require_auth(keycloak_auth)
    @require_permission('upload_submission', resource_type='project', resource_id_arg='project_id')
    def put(self, project_id, submission_id, file_id):
        """Replace an existing submission file with a new upload (streaming to MinIO)"""
        # Similar to upload but replaces existing file record
        pass  # Implementation would be similar to the upload_file_v2 method

    
    ### DELETE /projects/<project_id>/submissions2/<submission_id>/files2/<file_id>
    
    @api.doc('delete_file_v2')
    @require_auth(keycloak_auth)
    @require_permission('upload_submission', resource_type='project', resource_id_arg='project_id')
    def delete(self, project_id, submission_id, file_id):

        """Delete a submission file both from MinIO and database"""
        
        try:
            # Verify submission exists and is in 'uploading' status
            with get_db_cursor() as cursor:
                cursor.execute("""
                    SELECT * FROM submissions 
                    WHERE id = %s AND project_id = %s
                """, (submission_id, project_id))
                
                submission = cursor.fetchone()
                if not submission:
                    return {'error': 'Submission not found'}, 404

                if submission['status'] not in ['draft', 'error', 'validating', 'validated']:
                    return {'error': f'Cannot delete files from submission in status: {submission["status"]}.'}, 400

                # Verify file exists in this submission
                cursor.execute("""
                    SELECT * FROM submission_files 
                    WHERE id = %s AND submission_id = %s
                """, (file_id, submission_id))
                
                file_record = cursor.fetchone()
                if not file_record:
                    return {'error': 'File not found'}, 404

            # Delete from MinIO
            try:
                minio_bucket = settings.MINIO_BUCKET
                minio_client = get_minio_client(self)
                
                minio_client.remove_object(
                    bucket_name=minio_bucket,
                    object_name=file_record['object_id']
                )
                
                logger.info(f"Deleted file {file_record['filename']} from MinIO bucket '{minio_bucket}'")
                
            except Exception as delete_error:
                logger.exception(f"Failed to delete file from MinIO: {str(delete_error)}")
                return {'error': f'MinIO deletion failed: {str(delete_error)}'}, 500

            # Delete from database
            with get_db_cursor() as cursor:
                cursor.execute("""
                    DELETE FROM submission_files 
                    WHERE id = %s
                """, (file_id,))
            
            return {
                'message': 'File deleted successfully',
                'file_id': file_id
            }, 200
            
        except Exception as e:
            logger.exception(f"Error deleting file {file_id} from submission {submission_id}: {str(e)}")
            return {'error': f'Deletion failed: {str(e)}'}, 500


@project_ns.route('/<string:project_id>/submissions/<string:submission_id>/validate2')
class ProjectSubmissionValidate2(Resource):

    ### GET /projects/<project_id>/submissions2/<submission_id>/validate2

    @api.doc('get_validation_status_v2')
    @require_auth(keycloak_auth)
    @require_permission('upload_submission', resource_type='project', resource_id_arg='project_id')
    def get(self, project_id, submission_id):

        """Get validation status and errors for a submission"""
        
        try:
          
            with get_db_cursor() as cursor:
                cursor.execute("""
                    SELECT * FROM submissions 
                    WHERE id = %s AND project_id = %s
                """, (submission_id, project_id))
                
                submission = cursor.fetchone()
                if not submission:
                    return {'error': 'Submission not found'}, 404


            with get_db_cursor() as cursor:
                cursor.execute("""
                    SELECT * FROM isolates 
                    WHERE submission_id = %s
                """, (submission_id,))
                
                isolates = cursor.fetchall()
                
                validation_errors = [iso["error"] for iso in isolates if iso['status'] == 'error']
                seq_errors = [iso["seq_error"] for iso in isolates if iso['seq_error'] is not None]

                return {
                    'submission_id': submission_id,
                    'project_id': project_id,
                    'status': submission['status'],
                    'total_isolates': len(isolates),
                    'validated': len([iso for iso in isolates if iso['status'] == 'validated']),
                    'validation_errors': validation_errors,
                    'sequence_errors': seq_errors
                }
          
        except Exception as e:
            logger.exception(f"Error retrieving validation status for submission {submission_id}: {str(e)}")
            return {'error': f'Failed to retrieve validation status: {str(e)}'}, 500

    ### POST /projects/<project_id>/submissions2/<submission_id>/validate2

    @api.doc('validate_submission_v2')
    @require_auth(keycloak_auth)
    @require_permission('upload_submission', resource_type='project', resource_id_arg='project_id')
    def post(self, project_id, submission_id):

        """Validate submission files"""
        
        try:
            

            with get_db_cursor() as cursor:
                cursor.execute("""
                    UPDATE submissions 
                    SET status = 'validating'
                    WHERE id = %s
                """, (submission_id,))

            # Get uploaded files for basic validation
            with get_db_cursor() as cursor:
                cursor.execute("""
                    SELECT * FROM submission_files 
                    WHERE submission_id = %s
                """, (submission_id,))
                files = cursor.fetchall()

            tsv_files = [f for f in files if f['file_type'] == 'tsv']
            # fasta_files = [f for f in files if f['file_type'] == 'fasta']

            # Basic validation: check file counts
            if len(tsv_files) != 1:
                with get_db_cursor() as cursor:
                    cursor.execute("""
                        UPDATE submissions 
                        SET status = 'error'
                        WHERE id = %s
                    """, (submission_id,))
                
                return {
                    'status': 'error',
                    'validation_errors': [f'Exactly 1 TSV file required, found {len(tsv_files)}']
                }, 400
            
            tsv_file_record = tsv_files[0]
            
            minio_bucket = settings.MINIO_BUCKET
            minio_client = get_minio_client(self)

            try:
                tsv_object = minio_client.get_object(
                    bucket_name=minio_bucket,
                    object_name=tsv_file_record['object_id']
                )
                tsv_content = tsv_object.read().decode('utf-8')

                tsv_json = tsv_to_json(tsv_content, project_id)

                for row_index, row in enumerate(tsv_json):
                    with get_db_cursor() as cursor:
                        # Check if isolate already exists for this submission and row
                        cursor.execute("""
                            SELECT id FROM isolates 
                            WHERE submission_id = %s AND tsv_row = %s
                        """, (submission_id, row_index + 1))
                        
                        existing_isolate = cursor.fetchone()
                        
                        if existing_isolate:
                            # Update existing isolate
                            cursor.execute("""
                                UPDATE isolates 
                                SET isolate_data = %s, status = NULL, error = NULL, seq_error = NULL, updated_at = NOW()
                                WHERE submission_id = %s AND tsv_row = %s
                            """, (json.dumps(row), submission_id, row_index + 1))
                        else:
                            # Insert new isolate
                            cursor.execute("""
                                INSERT INTO isolates (submission_id, isolate_data, tsv_row)
                                VALUES (%s, %s, %s)
                            """, (submission_id, json.dumps(row), row_index + 1))
                
                with get_db_cursor() as cursor:
                    cursor.execute("""
                        SELECT * FROM isolates 
                        WHERE submission_id = %s 
                        AND (status IS NULL OR status = '' OR status = 'error')
                    """, (submission_id,))
                    
                    existing_isolates = cursor.fetchall()
                    
                    for isolate in existing_isolates:
                        isolate_data = isolate.get('isolate_data', {})
                        
                        # Run validation against schema
                        is_valid, errors = validate_against_schema(isolate_data, isolate['tsv_row'], project_id)

                        if not is_valid:
                            cursor.execute("""
                                UPDATE isolates
                                SET error = %s, status = 'error', updated_at = NOW()
                                WHERE id = %s
                            """, (json.dumps(errors), isolate['id']))
                        else:
                            cursor.execute("""
                                UPDATE isolates 
                                SET status = 'validated', updated_at = NOW()
                                WHERE id = %s
                            """, (isolate['id'],))

                            cursor.execute("""
                                SELECT i.*, s.project_id, p.pathogen_id
                                FROM isolates i
                                LEFT JOIN submissions s ON i.submission_id = s.id
                                LEFT JOIN projects p ON s.project_id = p.id
                                WHERE i.id = %s
                            """, (isolate['id'],))

                            isolate_data = cursor.fetchone()

                            if isolate_data:
                                send_to_elastic2(isolate_data)

                # After validating all isolates, check if any have errors
                with get_db_cursor() as cursor:
                    cursor.execute("""
                        SELECT * FROM isolates 
                        WHERE submission_id = %s
                    """, (submission_id,))

                    all_isolates = cursor.fetchall()

                    isolates_with_errors = [iso["error"] for iso in all_isolates if iso['status'] == 'error']


                    ###############################################
                    #### ASYNC SEQUENCE DATA CHECKING JOB 
                    ###############################################

                    def run_async_job():
                        loop = asyncio.new_event_loop()
                        asyncio.set_event_loop(loop)
                        try:
                            # Run check_for_sequence_data for each isolate
                            for isolate in all_isolates:
                                success, result = loop.run_until_complete(check_for_sequence_data(isolate))
                                
                                with get_db_cursor() as cursor:
                                    if success:
                                        # Success - update with object_id
                                        cursor.execute("""
                                            UPDATE isolates 
                                            SET object_id = %s, updated_at = NOW()
                                            WHERE id = %s
                                        """, (result, isolate['id']))
                                        print(f"Background async job completed for isolate {isolate['id']} - sequence saved: {result}")
                                        
                                        # Get updated isolate data and send to Elasticsearch
                                        cursor.execute("""
                                            SELECT i.*, s.project_id, p.pathogen_id
                                            FROM isolates i
                                            LEFT JOIN submissions s ON i.submission_id = s.id
                                            LEFT JOIN projects p ON s.project_id = p.id
                                            WHERE i.id = %s
                                        """, (isolate['id'],))
                                        
                                        updated_isolate = cursor.fetchone()
                                        if updated_isolate:
                                            send_to_elastic2(updated_isolate)
                                            print(f"Updated isolate {isolate['id']} sent to Elasticsearch")
                                            
                                    else:
                                        # Error - set seq_error
                                        seq_error_data = {
                                            "row": isolate["tsv_row"],
                                            "seq_error": result
                                        }
                                        cursor.execute("""
                                            UPDATE isolates 
                                            SET seq_error = %s, updated_at = NOW()
                                            WHERE id = %s
                                        """, (json.dumps(seq_error_data), isolate['id']))
                                        print(f"Background async job completed for isolate {isolate['id']} with error: {result}")
                                        
                                        # Get updated isolate data and send to Elasticsearch
                                        cursor.execute("""
                                            SELECT i.*, s.project_id, p.pathogen_id
                                            FROM isolates i
                                            LEFT JOIN submissions s ON i.submission_id = s.id
                                            LEFT JOIN projects p ON s.project_id = p.id
                                            WHERE i.id = %s
                                        """, (isolate['id'],))
                                        
                                        updated_isolate = cursor.fetchone()
                                        if updated_isolate:
                                            send_to_elastic2(updated_isolate)
                                            print(f"Updated isolate {isolate['id']} with seq_error sent to Elasticsearch")
                        finally:
                            # Check final status of all isolates before setting submission status
                            with get_db_cursor() as cursor:
                                cursor.execute("""
                                    SELECT COUNT(*) as total,
                                        COUNT(*) FILTER (WHERE status = 'error') as validation_errors,
                                        COUNT(*) FILTER (WHERE seq_error IS NOT NULL) as sequence_errors
                                    FROM isolates 
                                    WHERE submission_id = %s
                                """, (submission_id,))
                                
                                counts = cursor.fetchone()
                                
                                # Only set to 'validated' if no validation errors AND no sequence errors
                                if counts['validation_errors'] == 0 and counts['sequence_errors'] == 0:
                                    final_status = 'validated'
                                else:
                                    final_status = 'error'
                                
                                cursor.execute("""
                                    UPDATE submissions 
                                    SET status = %s, updated_at = NOW()
                                    WHERE id = %s
                                """, (final_status, submission_id))
                                
                                print(f"Submission {submission_id} final status: {final_status}")
                                print(f"Total isolates: {counts['total']}, Validation errors: {counts['validation_errors']}, Sequence errors: {counts['sequence_errors']}")
                            
                            loop.close()
                    

                    thread = threading.Thread(target=run_async_job)
                    thread.start()

                    return {
                        "validated": len(all_isolates) - len(isolates_with_errors),
                        "validation_errors": isolates_with_errors
                    }, 200


            except Exception as e:
                logger.exception(f"Error validating submission {submission_id}: {str(e)}")
                return {'error': f'Validation failed: {str(e)}'}, 500

        except Exception as e:
            logger.exception(f"Error during validation of submission {submission_id}: {str(e)}")
            return {'error': f'Validation failed: {str(e)}'}, 500


@project_ns.route('/<string:project_id>/submissions/<string:submission_id>/publish2')
class ProjectSubmissionPublish2(Resource):

    ### POST /projects/<project_id>/submissions2/<submission_id>/publish2 ###

    @api.doc('publish_submission_v2')
    @require_auth(keycloak_auth)
    @require_permission('publish_submission', resource_type='project', resource_id_arg='project_id')
    def post(self, project_id, submission_id):

        """Publish a submission - makes isolates searchable"""

        with get_db_cursor() as cursor:
            cursor.execute("""
                UPDATE isolates
                SET status = 'published'
                WHERE submission_id = %s
                AND status = 'validated'
                AND seq_error IS NULL
                AND error IS NULL
                AND object_id IS NOT NULL
            """, (submission_id,))

            cursor.execute("""
                SELECT * FROM isolates
                WHERE submission_id = %s
                AND status = 'published'
            """, (submission_id,))
            published_isolates = cursor.fetchall()

            for isolate in published_isolates:
                send_to_elastic2(isolate)

        return {'message': 'Submission published successfully'}, 200

@project_ns.route('/<string:project_id>/submissions/<string:submission_id>/unpublish2')
class ProjectSubmissionUnpublish2(Resource):

    ### POST /projects/<project_id>/submissions2/<submission_id>/unpublish2 ###

    @api.doc('unpublish_submission_v2')
    @require_auth(keycloak_auth)
    @require_permission('publish_submission', resource_type='project', resource_id_arg='project_id')
    def post(self, project_id, submission_id):

        """Unpublish a submission - makes isolates non-searchable"""

        with get_db_cursor() as cursor:
            cursor.execute("""
                UPDATE isolates
                SET status = 'validated'
                WHERE submission_id = %s
                AND status = 'published'
            """, (submission_id,))

            cursor.execute("""
                SELECT * FROM isolates
                WHERE submission_id = %s
                AND status = 'validated'
            """, (submission_id,))
            unpublished_isolates = cursor.fetchall()

            for isolate in unpublished_isolates:
                send_to_elastic2(isolate)



###########################
### SEARCH
###########################

search_ns = api.namespace('search', description='Search endpoints')
@search_ns.route('/')

class Search(Resource):
    
    ### POST /search ###

    @api.doc('search_samples')
    @require_auth(keycloak_auth)
    def post(self):

        """Search published samples in Elasticsearch"""

        try:
            data = request.get_json()

            print(data)

            user_project_ids = keycloak_auth.get_user_projects()
            organisation_project_ids = keycloak_auth.get_user_organisation_projects()

            user_project_ids.extend(organisation_project_ids)

            access_filter = {
                "bool": {
                    "should": [
                        {
                            "terms": {
                                "projectId.keyword": user_project_ids
                            }
                        },
                        {
                            "terms": {
                                "privacy.keyword": ["public", "semi-private"],
                            }
                        }
                    ],
                    "minimum_should_match": 1
                }
            }

            print(f"Access filter: {access_filter}")

            # Add access filter to the query
            if 'query' in data and 'bool' in data['query']:
                if 'must' not in data['query']['bool']:
                    data['query']['bool']['must'] = []
                elif not isinstance(data['query']['bool']['must'], list):
                    data['query']['bool']['must'] = [data['query']['bool']['must']]
                
                data['query']['bool']['must'].append(access_filter)
            elif 'query' in data:
                existing_query = data['query']
                data['query'] = {
                    "bool": {
                        "must": [
                            existing_query
                            
                        ]
                    }
                }
            else:
                data['query'] = access_filter

            if not data:
                return {'error': 'No JSON data provided'}, 400

            results = query_elastic(data)

            return results, 200

        except Exception as e:
            logger.exception(f"Error searching samples: {str(e)}")
            return {'error': f'Search error: {str(e)}'}, 500


@search_ns.route('/reindex')
class Reindex(Resource):

    ### POST /search/reindex ###

    @api.doc('reindex_samples')
    @require_auth(keycloak_auth)
    @require_permission('system_admin_access')
    def post(self):

        """Reindex all published samples in Elasticsearch"""

        try:
            with get_db_cursor() as cursor:
                cursor.execute("""
                    SELECT i.*
                    FROM isolates i
                    WHERE i.status = 'published'
                """)
                
                published_isolates = cursor.fetchall()

                reindexed_count = 0

                for isolate in published_isolates:
                    # Check if isolate exists in Elasticsearch
                    es_exists = check_isolate_in_elastic(isolate['id'])
                    if not es_exists:
                        send_to_elastic2(isolate)
                        reindexed_count += 1

            return {
                'message': f'Reindexing completed. {reindexed_count} isolates reindexed.'
            }, 200
        
        except Exception as e:
            logger.exception(f"Error during reindexing: {str(e)}")
            return {'error': f'Reindexing error: {str(e)}'}, 500



##########################
### DOWNLOAD
##########################

download_ns = api.namespace('download', description='Download endpoints')

@download_ns.route('/isolates')
class DownloadSamples(Resource):

    ### POST /download/isolates ###

    @api.doc('download_isolates')
    @require_auth(keycloak_auth)
    def post(self):

        try:
            data = request.get_json()
            isolate_ids = data.get('isolates', [])

            if not isolate_ids:
                return {'error': 'isolates list is required'}, 400
            
            # Get isolate data and validate permissions
            with get_db_cursor() as cursor:
                placeholders = ','.join(['%s'] * len(isolate_ids))
                cursor.execute(f"""
                    SELECT i.id, i.isolate_id, i.object_id, i.isolate_data, 
                           s.project_id, p.name as project_name
                    FROM isolates i
                    JOIN submissions s ON i.submission_id = s.id
                    JOIN projects p ON s.project_id = p.id
                    WHERE i.id IN ({placeholders})
                    AND i.status = 'published'
                    AND i.object_id IS NOT NULL
                    AND i.isolate_data IS NOT NULL
                """, isolate_ids)
                
                isolates = cursor.fetchall()

            if not isolates:
                return {'error': 'No valid isolates found'}, 404

            # Compile isolate data into TSV format
            tsv_content = ""
            tsv_lines = []
            header_written = False
            for isolate in isolates:
                isolate_data = isolate['isolate_data']
                if not header_written:
                    headers = isolate_data.keys()
                    tsv_lines.append('\t'.join(headers))
                    header_written = True
                values = [str(isolate_data.get(h, '')) for h in headers]
                tsv_lines.append('\t'.join(values))
                tsv_content = '\n'.join(tsv_lines)

            # get every object_id and generate download URLs with get_object_id_url(object_id)
            download_links = []
            for isolate in isolates:
                object_id = isolate['object_id']
                download_url = get_object_id_url(object_id)
                download_links.append({
                    'isolate_id': isolate['isolate_id'],
                    'project_id': isolate['project_id'],
                    'project_name': isolate['project_name'],
                    'download_url': download_url
                })

            return {
                'tsv_data': tsv_content,
                'download_links': download_links
            }, 200
        except Exception as e:
            logger.exception(f"Error downloading isolates: {str(e)}")
            return {'error': f'Download error: {str(e)}'}, 500
            



##########################
### INVITES
##########################

invite_ns = api.namespace('invites', description='Invite management endpoints')


@invite_ns.route('/project/<string:project_id>')
class ProjectInviteStatus(Resource):
    ### GET /invites/project/<project_id> ###

    @api.doc('get_project_invites')
    def get(self, project_id):
        users = keycloak_auth.get_users_by_attribute('invite_project_id', project_id)
        user_invites = extract_invite_roles(users, "")
        print(user_invites)
        return user_invites, 200


@invite_ns.route('/organisation/<string:org_id>')
class OrgInviteStatus(Resource):
    ### GET /invites/organisation/<org_id> ###

    @api.doc('get_project_invites')
    def get(self, org_id):
        users = keycloak_auth.get_users_by_attribute('invite_org_id', org_id)
        user_invites = extract_invite_roles(users, "org_")
        print(user_invites)
        return user_invites, 200

@invite_ns.route('/project/<string:token>/accept')
class ProjectInviteConfirm(Resource):
    ### POST /invites/project/<token>/accept ###

    @api.doc('accept_project_invite')
    def post(self, token):
        user = keycloak_auth.get_users_by_attribute('invite_token', token)[0]
        user_id = user["user_id"]

        invite_project_id = user["attributes"].get("invite_project_id", [""])[0]
        invite_role = user["attributes"].get(f"invite_role_{invite_project_id}", [""])[0]

        removed_roles = role_project_member(user_id, invite_project_id, invite_role)
        print(f"Added project_id {invite_project_id} to role {invite_role} for user {user_id}")
        # If not in an organisation, assign the org-partial role
        org = keycloak_auth.get_user_org()
        if not org:
            project_org_id = keycloak_auth.get_project_parent_org(invite_project_id)
            role_org_member(user_id, project_org_id, "org-partial")

        # Remove temp attributes
        keycloak_auth.remove_attribute_value(user_id, 'invite_token', token)
        keycloak_auth.remove_attribute_value(user_id, 'invite_project_id', invite_project_id)
        keycloak_auth.remove_attribute_value(user_id, f'invite_role_{invite_project_id}', invite_role)

        # Get access token for the user
        auth_tokens = keycloak_auth.get_user_auth_tokens(user_id)
        if not auth_tokens:
            return {'error': f'"Failed to obtain auth tokens for user {user_id}'}, 500

        return {
            'message': 'User added to project successfully',
            'user_id': user_id,
            'project_id': invite_project_id,
            'new_role': invite_role,
            'removed_roles': removed_roles,
            'access_token': auth_tokens["access_token"],
            'refresh_token': auth_tokens["refresh_token"]
        }, 200

@invite_ns.route('/organisation/<string:token>/accept')
class OrganisationInviteConfirm(Resource):
    ### POST /invites/organisation/<token>/accept ###

    @api.doc('accept_organisation_invite')
    def post(self, token):
        user = keycloak_auth.get_users_by_attribute('invite_org_token', token)[0]
        user_id = user["user_id"]

        invite_org_id = user["attributes"].get("invite_org_id", [""])[0]
        invite_org_role = user["attributes"].get(f"invite_org_role_{invite_org_id}", [""])[0]

        result = role_org_member(user_id, invite_org_id, invite_org_role)

        # Remove temp attributes
        keycloak_auth.remove_attribute_value(user_id, 'invite_org_token', token)
        keycloak_auth.remove_attribute_value(user_id, 'invite_org_id', invite_org_id)
        keycloak_auth.remove_attribute_value(user_id, f'invite_org_role_{invite_org_id}', invite_org_role)

        if invite_org_role == 'org-owner':
            user_attr = keycloak_auth.get_user_attributes(user_id)
            # Downgrade previous owner to org-admin
            role_org_member(user_attr["invite_org_old_owner"][0], invite_org_id, "org-admin")
            keycloak_auth.remove_attribute_value(user_id, "invite_org_old_owner", user_attr["invite_org_old_owner"][0])

        # Get access token for the user
        auth_tokens = keycloak_auth.get_user_auth_tokens(user_id)
        if not auth_tokens:
            return {'error': f'"Failed to obtain access token for user {user_id}'}, 500

        if result.get('success'):
            return {
                'message': f'User added to organisation with role "{invite_org_role}"',
                'user_id': user_id,
                'organisation_id': invite_org_id,
                'role': invite_org_role,
                'realm_role_assigned': f'agari-{invite_org_role}',
                'update_details': result.get('updates', {}),
                'access_token': auth_tokens["access_token"],
                'refresh_token': auth_tokens["refresh_token"]
            }
        else:
            return {
                'error': 'Failed to add user to organisation',
                'details': result.get('error'),
                'errors': result.get('errors', {})
            }, 500

@invite_ns.route('/email/<string:token>/confirm')
class EmailChangeConfirm(Resource):
    ### POST /invites/email/<token>/confirm ###

    @api.doc('accept_project_invite')
    def post(self, token):
        user = keycloak_auth.get_users_by_attribute('invite_token', token)[0]
        user_id = user["user_id"]

        invite_email = user["attributes"].get("invite_new_email", [""])[0]

        success = keycloak_auth.change_username(user_id, invite_email)
        if not success:
            return success

        # Remove temp attributes
        keycloak_auth.remove_attribute_value(user_id, 'invite_token', token)
        keycloak_auth.remove_attribute_value(user_id, 'invite_new_email', invite_email)

        # Get access token for the user
        auth_tokens = keycloak_auth.get_user_auth_tokens(user_id)
        if not auth_tokens:
            return {'error': f'"Failed to obtain auth tokens for user {user_id}'}, 500

        return {
            'message': 'User changed email successfully',
            'user_id': user_id,
            'new_email': invite_email,
            'previous_email': user["username"],
            'access_token': auth_tokens["access_token"],
            'refresh_token': auth_tokens["refresh_token"]
        }, 200




##########################
### INVITES
##########################

invite_ns = api.namespace('invites', description='Invite management endpoints')


@invite_ns.route('/project/<string:project_id>')
class ProjectInviteStatus(Resource):
    ### GET /invites/project/<project_id> ###

    @api.doc('get_project_invites')
    def get(self, project_id):
        users = keycloak_auth.get_users_by_attribute('invite_project_id', project_id)
        user_invites = extract_invite_roles(users, "")
        print(user_invites)
        return user_invites, 200


@invite_ns.route('/organisation/<string:org_id>')
class OrgInviteStatus(Resource):
    ### GET /invites/organisation/<org_id> ###

    @api.doc('get_project_invites')
    def get(self, org_id):
        users = keycloak_auth.get_users_by_attribute('invite_org_id', org_id)
        user_invites = extract_invite_roles(users, "org_")
        print(user_invites)
        return user_invites, 200


@invite_ns.route('/project/<string:token>/accept')
class ProjectInviteConfirm(Resource):
    ### POST /invites/project/<token>/accept ###

    @api.doc('accept_project_invite')
    def post(self, token):
        user = keycloak_auth.get_users_by_attribute('invite_token', token)[0]
        user_id = user["user_id"]

        invite_project_id = user["attributes"].get("invite_project_id", [""])[0]
        invite_role = user["attributes"].get(f"invite_role_{invite_project_id}", [""])[0]

        removed_roles = role_project_member(user_id, invite_project_id, invite_role)
        print(f"Added project_id {invite_project_id} to role {invite_role} for user {user_id}")
        # If not in an organisation, assign the org-partial role
        org = keycloak_auth.get_user_org()
        if not org:
            project_org_id = keycloak_auth.get_project_parent_org(invite_project_id)
            role_org_member(user_id, project_org_id, "org-partial")

        # Remove temp attributes
        keycloak_auth.remove_attribute_value(user_id, 'invite_token', token)
        keycloak_auth.remove_attribute_value(user_id, 'invite_project_id', invite_project_id)
        keycloak_auth.remove_attribute_value(user_id, f'invite_role_{invite_project_id}', invite_role)

        # Get access token for the user
        auth_tokens = keycloak_auth.get_user_auth_tokens(user_id)
        if not auth_tokens:
            return {'error': f'"Failed to obtain auth tokens for user {user_id}'}, 500

        return {
            'message': 'User added to project successfully',
            'user_id': user_id,
            'project_id': invite_project_id,
            'new_role': invite_role,
            'removed_roles': removed_roles,
            'access_token': auth_tokens["access_token"],
            'refresh_token': auth_tokens["refresh_token"]
        }, 200


@invite_ns.route('/organisation/<string:token>/accept')
class OrganisationInviteConfirm(Resource):
    ### POST /invites/organisation/<token>/accept ###

    @api.doc('accept_organisation_invite')
    def post(self, token):
        user = keycloak_auth.get_users_by_attribute('invite_org_token', token)[0]
        user_id = user["user_id"]

        invite_org_id = user["attributes"].get("invite_org_id", [""])[0]
        invite_org_role = user["attributes"].get(f"invite_org_role_{invite_org_id}", [""])[0]

        result = role_org_member(user_id, invite_org_id, invite_org_role)

        # Remove temp attributes
        keycloak_auth.remove_attribute_value(user_id, 'invite_org_token', token)
        keycloak_auth.remove_attribute_value(user_id, 'invite_org_id', invite_org_id)
        keycloak_auth.remove_attribute_value(user_id, f'invite_org_role_{invite_org_id}', invite_org_role)

        if invite_org_role == 'org-owner':
            user_attr = keycloak_auth.get_user_attributes(user_id)
            # Downgrade previous owner to org-admin
            role_org_member(user_attr["invite_org_old_owner"][0], invite_org_id, "org-admin")
            keycloak_auth.remove_attribute_value(user_id, "invite_org_old_owner", user_attr["invite_org_old_owner"][0])

        # Get access token for the user
        auth_tokens = keycloak_auth.get_user_auth_tokens(user_id)
        if not auth_tokens:
            return {'error': f'"Failed to obtain access token for user {user_id}'}, 500



@invite_ns.route('/email/<string:token>/confirm')
class EmailChangeConfirm(Resource):
    ### POST /invites/email/<token>/confirm ###

    @api.doc('accept_project_invite')
    def post(self, token):
        user = keycloak_auth.get_users_by_attribute('invite_token', token)[0]
        user_id = user["user_id"]

        invite_email = user["attributes"].get("invite_new_email", [""])[0]

        success = keycloak_auth.change_username(user_id, invite_email)
        if not success:
            return success

        # Remove temp attributes
        keycloak_auth.remove_attribute_value(user_id, 'invite_token', token)
        keycloak_auth.remove_attribute_value(user_id, 'invite_new_email', invite_email)

        # Get access token for the user
        auth_tokens = keycloak_auth.get_user_auth_tokens(user_id)
        if not auth_tokens:
            return {'error': f'"Failed to obtain auth tokens for user {user_id}'}, 500

        return {
            'message': 'User changed email successfully',
            'user_id': user_id,
            'new_email': invite_email,
            'previous_email': user["username"],
            'access_token': auth_tokens["access_token"],
            'refresh_token': auth_tokens["refresh_token"]
        }, 200






















#############################################################################
### HERE BE DRAGONS 
#############################################################################
### HERE BE DRAGONS
#############################################################################

##########################
### SUBMISSIONS LEGACY
##########################


@project_ns.route('/<string:project_id>/submissions')
class ProjectSubmissions(Resource):

    ### GET /projects/<project_id>/submissions ###

    @api.doc('list_project_submissions')
    @require_auth(keycloak_auth)
    @require_permission('view_project_submissions', resource_type='project', resource_id_arg='project_id')
    def get(self, project_id):

        """List all submissions associated with a project"""

        try:
            with get_db_cursor() as cursor:
                cursor.execute("""
                    SELECT s.*
                    FROM submissions s
                    WHERE s.project_id = %s
                    ORDER BY s.created_at DESC
                """, (project_id,))
                
                submissions = cursor.fetchall()
                
                # Get logs for each submission
                for submission in submissions:
                    cursor.execute("""
                        SELECT *
                        FROM submissions_log
                        WHERE submission_id = %s
                        ORDER BY created_at DESC
                    """, (submission['id'],))
                    
                    submission['logs'] = cursor.fetchall()
                
                return {
                    'project_id': project_id,
                    'total_submissions': len(submissions),
                    'submissions': submissions
                }
        except Exception as e:
            logger.exception(f"Error retrieving submissions for project {project_id}: {str(e)}")
            return {'error': f'Database error: {str(e)}'}, 500
        
    

    ### POST /projects/<project_id>/submissions ###

    @api.doc('upload_submissions')
    @require_auth(keycloak_auth)
    @require_permission('upload_submission', resource_type='project', resource_id_arg='project_id')
    def post(self, project_id):

        """Submit an analysis (submission in Agari) to SONG (proxy endpoint)
        
        Accepts either:
        1. JSON data directly in request body
        2. TSV file upload with JSON metadata containing files array
        """

        try:
            data = None
            
            # Check if this is a file upload (multipart/form-data)
            if request.files and 'file' in request.files:
                file = request.files['file']
                
                if file.filename == '':
                    return {'error': 'No file selected'}, 400
                
                # Check if it's a TSV file
                if not file.filename.lower().endswith(('.tsv', '.txt')):
                    return {'error': 'File must be a TSV file (.tsv or .txt)'}, 400
                
                try:
                    # Read and convert TSV to JSON
                    file_content = file.read().decode('utf-8')
                    
                    metadata_json = request.form.get('metadata')

                    if not metadata_json:
                        return {'error': 'Metadata with files array is required when uploading TSV'}, 400

                    try:
                        metadata = json.loads(metadata_json)
                        
                        samples_data = tsv_to_json(file_content)

                        if 'studyId' not in metadata:
                            return {'error': 'studyId is required in metadata'}, 400
                        
                        if 'analysisType' not in metadata:
                            return {'error': 'analysisType is required in metadata'}, 400

                        if 'files' not in metadata:
                            return {'error': 'files array is required in metadata'}, 400

                        if 'submissionName' not in metadata:
                            return {'error': 'submissionName is required in metadata'}, 400

                    except json.JSONDecodeError as e:
                        return {'error': f'Invalid JSON in metadata field: {str(e)}'}, 400
                    
                    # Validate that files array exists in metadata
                    if 'files' not in metadata:
                        return {'error': 'files array required in metadata'}, 400
                    
                    # Build the complete payload
                    data = {
                        "studyId": metadata['studyId'],
                        "analysisType": metadata['analysisType'],
                        "files": metadata['files'],
                        "samples": samples_data
                    }
                    
                    print(f"Final payload structure: studyId={data['studyId']}, samples_count={len(data['samples'])}, files_count={len(data['files'])}")
                    
                except UnicodeDecodeError:
                    return {'error': 'File must be UTF-8 encoded'}, 400
                except Exception as e:
                    logger.exception(f"Error processing TSV: {str(e)}")
                    return {'error': f'Failed to process TSV file: {str(e)}'}, 500
            else:
                print("No file upload detected, checking for JSON body")
                # Get JSON data directly from request body
                data = request.get_json()
                
            if not data:
                return {'error': 'No data provided (either JSON or TSV file with metadata required)'}, 400

            # Get client token for SONG API
            song_token = keycloak_auth.get_client_token()
            if not song_token:
                return {'error': 'Failed to authenticate with SONG service'}, 500

            # Set up headers for SONG request
            song_headers = {
                'Authorization': f'Bearer {song_token}',
                'Content-Type': 'application/json'
            }
            
            # Forward the request to SONG
            song_submit_url = f"{SONG_URL}/submit/{metadata['studyId']}?allowDuplicates=true"
            song_response = requests.post(song_submit_url, headers=song_headers, json=data)

            print(f"SONG submit response status: {song_response.status_code}")
            
            # Forward SONG's response directly
            try:
                response_data = song_response.json()
            except:
                response_data = {'message': song_response.text}

            if song_response.status_code == 200:
                analysis_id = response_data.get('analysisId')
            else:
                analysis_id = None

            with get_db_cursor() as cursor:
                cursor.execute("""
                    INSERT INTO submissions (project_id, study_id, analysis_id, submission_name)
                    VALUES (%s, %s, %s, %s)
                    RETURNING id
                """, (project_id, metadata['studyId'], analysis_id, metadata.get('submissionName')))
                
                submission_id = cursor.fetchone()['id']

                log_submission(submission_id, request.user.get('user_id'), song_response.status_code, song_response.text)

                response_data['submission_id'] = submission_id

            return response_data, song_response.status_code

        except Exception as e:
            logger.exception(f"Error submitting analysis for project {project_id}: {str(e)}")
            return {'error': f'Failed to submit analysis: {str(e)}'}, 500
        

@project_ns.route('/<string:project_id>/submissions/<string:submission_id>')
class ProjectSubmission(Resource):
    
    ### GET /projects/<project_id>/submissions/<submission_id> ###

    @api.doc('get_project_submission')
    @require_auth(keycloak_auth)
    @require_permission('view_project_submissions', resource_type='project', resource_id_arg='project_id')
    def get(self, project_id, submission_id):

        """Get details of a specific submission associated with a project"""

        try:
            with get_db_cursor() as cursor:
                
                # Clean and validate project_id
                try:
                    clean_project_id = str(uuid.UUID(project_id.strip('"')))
                except ValueError:
                    return {'error': f'Invalid project_id format: {project_id}'}, 400
                
                # Clean and validate submission_id  
                try:
                    clean_submission_id = str(uuid.UUID(submission_id.strip('"')))
                except ValueError:
                    return {'error': f'Invalid submission_id format: {submission_id}'}, 400
                
                cursor.execute("""
                    SELECT s.*
                    FROM submissions s
                    WHERE s.project_id = %s AND s.id = %s
                """, (clean_project_id, clean_submission_id))
                
                submission = cursor.fetchone()
                
                if not submission:
                    return {'error': 'Submission not found for this project'}, 404
                
                # Get logs for this submission
                cursor.execute("""
                    SELECT *
                    FROM submissions_log
                    WHERE submission_id = %s
                    ORDER BY created_at DESC
                """, (clean_submission_id,))
                
                submission['logs'] = cursor.fetchall()
                
                # get analysis status from SONG
                analysis_id = submission.get('analysis_id')
                study_id = submission.get('study_id')

                if analysis_id and study_id:
                    # Get client token for SONG API
                    song_token = keycloak_auth.get_client_token()
                    if not song_token:
                        return {'error': 'Failed to authenticate with SONG service'}, 500

                    song_headers = {
                        'Authorization': f'Bearer {song_token}',
                        'Content-Type': 'application/json'
                    }

                    song_response = requests.get(f"{SONG_URL}/studies/{study_id}/analysis/{analysis_id}", headers=song_headers)

                    if song_response.status_code == 200:
                        song_data = song_response.json()
                        submission['analysis'] = song_data

                return submission
        except Exception as e:
            logger.exception(f"Error retrieving submission {submission_id} for project {project_id}: {str(e)}")
            return {'error': f'Database error: {str(e)}'}, 500


@project_ns.route('/<string:project_id>/submissions/<string:submission_id>/upload/init')
class ProjectSubmissionUploadInit(Resource):

    ### POST /projects/<project_id>/submissions/<submission_id>/upload/init ###

    @api.doc('init_submission_upload')
    @require_auth(keycloak_auth)
    @require_permission('upload_submission', resource_type='project', resource_id_arg='project_id')
    def post(self, project_id, submission_id):

        """Initialize upload with SCORE (Step 1 of upload process)"""

        try:

            data = request.get_json()

            object_id = data.get('object_id')
            file_size = data.get('fileSize')
            file_md5 = data.get('md5')
            overwrite = data.get('overwrite', True)

            if not object_id or not file_size or not file_md5:
                return {'error': 'object_id, fileSize, and md5 are required'}, 400

            # Get client token for SCORE API
            score_token = keycloak_auth.get_client_token()
            if not score_token:
                return {'error': 'Failed to authenticate with SCORE service'}, 500

            score_headers = {
                'Authorization': f'Bearer {score_token}',
                'Content-Type': 'application/x-www-form-urlencoded'
            }

            # Initialize upload with SCORE
            init_upload_url = f"{SCORE_URL}/upload/{object_id}/uploads"
            init_data = {
                'fileSize': file_size,
                'md5': file_md5,
                'overwrite': overwrite
            }

            init_response = requests.post(init_upload_url, headers=score_headers, data=init_data)
            
            if init_response.status_code != 200:
                log_submission(submission_id, request.user.get('user_id'), init_response.status_code, f'Failed to initialize upload: {init_response.status_code} - {init_response.text}')
                return {'error': f'Failed to initialize upload: {init_response.status_code} - {init_response.text}'}, init_response.status_code

            log_submission(submission_id, request.user.get('user_id'), init_response.status_code, 'Upload initialized successfully')
            return init_response.json(), 200

        except Exception as e:
            logger.exception(f"Error initializing upload for submission {submission_id}: {str(e)}")
            log_submission(submission_id, request.user.get('user_id'), 500, f'Failed to initialize upload: {str(e)}')
            return {'error': f'Failed to initialize upload: {str(e)}'}, 500


@project_ns.route('/<string:project_id>/submissions/<string:submission_id>/upload/finalise-part')
class ProjectSubmissionUploadFinalisePart(Resource):

    ### POST /projects/<project_id>/submissions/<submission_id>/upload/finalise-part ###

    @api.doc('finalise_part_upload')
    @require_auth(keycloak_auth)
    @require_permission('upload_submission', resource_type='project', resource_id_arg='project_id')
    def post(self, project_id, submission_id):

        """Finalize part upload with SCORE (Step 3 of upload process)"""

        try:
            data = request.get_json()
            if not data:
                return {'error': 'No JSON data provided'}, 400

            object_id = data.get('object_id')
            upload_id = data.get('upload_id')
            etag = data.get('etag')
            object_md5 = data.get('md5')
            part_number = data.get('part_number', 1)

            if not all([etag]):
                return {'error': 'object_id, upload_id, etag, and object_md5 are required'}, 400

            # Get client token for SCORE API
            score_token = keycloak_auth.get_client_token()
            if not score_token:
                return {'error': 'Failed to authenticate with SCORE service'}, 500

            score_json_headers = {
                'Authorization': f'Bearer {score_token}',
                'Content-Type': 'application/json'
            }

            # Finalise part upload
            finalise_part_url = f"{SCORE_URL}/upload/{object_id}/parts"
            finalise_part_params = {
                'partNumber': part_number,
                'etag': etag,
                'md5': object_md5,
                'uploadId': upload_id
            }
            
            finalise_part_response = requests.post(
                finalise_part_url, 
                headers=score_json_headers, 
                params=finalise_part_params
            )

            if finalise_part_response.status_code != 200:
                log_submission(submission_id, request.user.get('user_id'), finalise_part_response.status_code, finalise_part_response.text)
                return {'error': f'Failed to finalise part upload: {finalise_part_response.status_code} - {finalise_part_response.text}'}, finalise_part_response.status_code

            log_submission(submission_id, request.user.get('user_id'), finalise_part_response.status_code, 'Part upload finalised successfully')
            
            
            return {
                'message': 'Part upload finalized successfully',
                'object_id': object_id,
                'upload_id': upload_id,
                'part_number': part_number,
                'etag': etag
            }, 200

        except Exception as e:
            logger.exception(f"Error finalising part upload for submission {submission_id}: {str(e)}")
            log_submission(submission_id, request.user.get('user_id'), 500, f'{str(e)}')
            return {'error': f'Failed to finalise part upload: {str(e)}'}, 500




@project_ns.route('/<string:project_id>/submissions/<string:submission_id>/upload/finalise')
class ProjectSubmissionUploadFinalise(Resource):

    ### POST /projects/<project_id>/submissions/<submission_id>/upload/finalise ###

    @api.doc('finalize_upload')
    @require_auth(keycloak_auth)
    @require_permission('upload_submission', resource_type='project', resource_id_arg='project_id')
    def post(self, project_id, submission_id):

        """Finalize complete upload with SCORE (Step 4 of upload process)"""

        try:
            data = request.get_json()
            if not data:
                return {'error': 'No JSON data provided'}, 400

            object_id = data.get('object_id')
            upload_id = data.get('upload_id')
            parts = data.get('parts', [])  

            if not object_id or not upload_id:
                return {'error': 'object_id and upload_id are required'}, 400

            # Validate parts data if provided
            if parts and not isinstance(parts, list):
                return {'error': 'parts must be an array'}, 400

            # Get client token for SCORE API
            score_token = keycloak_auth.get_client_token()
            if not score_token:
                return {'error': 'Failed to authenticate with SCORE service'}, 500

            score_json_headers = {
                'Authorization': f'Bearer {score_token}',
                'Content-Type': 'application/json'
            }

            # Finalize complete upload
            finalize_upload_url = f"{SCORE_URL}/upload/{object_id}"
            finalize_upload_params = {'uploadId': upload_id}
            
            # Include parts data in the request body if provided
            request_body = {}
            if parts:
                request_body['parts'] = parts
            
            if request_body:
                finalize_upload_response = requests.post(
                    finalize_upload_url, 
                    headers=score_json_headers, 
                    params=finalize_upload_params,
                    json=request_body 
                )
            else:
                finalize_upload_response = requests.post(
                    finalize_upload_url, 
                    headers=score_json_headers, 
                    params=finalize_upload_params
                )
            
            if finalize_upload_response.status_code != 200:
                log_submission(submission_id, request.user.get('user_id'), finalize_upload_response.status_code, finalize_upload_response.text)
                return {'error': f'Failed to finalise upload: {finalize_upload_response.status_code} - {finalize_upload_response.text}'}, finalize_upload_response.status_code

            log_submission(submission_id, request.user.get('user_id'), finalize_upload_response.status_code, 'Upload finalised successfully')
            
            # SCORE might return empty response, so handle that
            try:
                response_data = finalize_upload_response.json()
            except:
                # If no JSON response, return success message
                response_data = {
                    'message': 'Upload finalized successfully',
                    'object_id': object_id,
                    'upload_id': upload_id
                }
                
            return response_data, 200

        except Exception as e:
            logger.exception(f"Error finalising upload for submission {submission_id}: {str(e)}")
            log_submission(submission_id, request.user.get('user_id'), 500, f'{str(e)}')
            return {'error': f'Failed to finalise upload: {str(e)}'}, 500
        

@project_ns.route('/<string:project_id>/submissions/<string:submission_id>/publish')
class PublishSubmission(Resource):

    ### POST /projects/<project_id>/submissions/<submission_id>/publish ###

    @api.doc('publish_submission')
    @require_auth(keycloak_auth)
    @require_permission('publish_submission', resource_type='project', resource_id_arg='project_id')
    def post(self, project_id, submission_id):

        """Publish a submission in SONG (proxy endpoint)"""

        try:
            try:
                clean_project_id = str(uuid.UUID(project_id.strip('"')))
                clean_submission_id = str(uuid.UUID(submission_id.strip('"')))
            except ValueError as e:
                return {'error': f'Invalid UUID format: {str(e)}'}, 400
            
            # Get the project privacy setting
            with get_db_cursor() as cursor:
                cursor.execute("""
                    SELECT *
                    FROM projects
                    WHERE id = %s
                """, (clean_project_id,))
                
                project = cursor.fetchone()
                
                if not project:
                    return {'error': 'Project not found'}, 404
                
                privacy = project.get('privacy')
                pathogen_id = project.get('pathogen_id')

            # get the study_id and analysis_id from the submission record
            with get_db_cursor() as cursor:
                cursor.execute("""
                    SELECT study_id, analysis_id
                    FROM submissions
                    WHERE id = %s AND project_id = %s
                """, (clean_submission_id, clean_project_id))
                
                submission = cursor.fetchone()
                
                if not submission:
                    return {'error': 'Submission not found for this project'}, 404
                
                study_id = submission.get('study_id')
                analysis_id = submission.get('analysis_id')

            # Get client token for SONG API
            song_token = keycloak_auth.get_client_token()
            if not song_token:
                return {'error': 'Failed to authenticate with SONG service'}, 500

            # Set up headers for SONG request
            song_headers = {
                'Authorization': f'Bearer {song_token}',
                'Content-Type': 'application/json'
            }

            # Forward the publish request to SONG
            song_publish_url = f"{SONG_URL}/studies/{study_id}/analysis/publish/{analysis_id}"
            song_response = requests.put(song_publish_url, headers=song_headers)

            print(f"SONG publish response status: {song_response.status_code}")

            # Forward SONG's response directly
            try:
                response_data = song_response.json()
            except Exception:
                response_data = {'message': song_response.text}

            if song_response.status_code != 200:
                log_submission(clean_submission_id, request.user.get('user_id'), song_response.status_code, song_response.text)
            else:
                log_submission(clean_submission_id, request.user.get('user_id'), song_response.status_code, 'Analysis published successfully')
                
                # After successful publication, fetch the analysis data and index it to Elasticsearch
                try:
                    # Get the full analysis data from SONG
                    song_analysis_url = f"{SONG_URL}/studies/{study_id}/analysis/{analysis_id}"
                    analysis_response = requests.get(song_analysis_url, headers=song_headers)
                    
                    if analysis_response.status_code == 200:
                        analysis_data = analysis_response.json()
                        
                        # Index each sample as a separate document in Elasticsearch
                        samples = analysis_data.get('samples', [])
                        indexed_samples = 0
                        failed_samples = 0
                        
                        for i, sample in enumerate(samples):
                            # Create a unique document ID for each sample
                            sample_doc_id = f"{analysis_id}_sample_{i}"
                            
                            # Create the sample document with analysis metadata
                            sample_doc = {
                                "_id": sample_doc_id,
                                "projectId": clean_project_id,
                                "organisationId": project.get('organisation_id'),
                                "submissionId": clean_submission_id,
                                "studyId": study_id,
                                "pathogenId": pathogen_id,
                                "analysisId": analysis_id,
                                "privacy": privacy,
                                "publishedAt": datetime.now().isoformat(),
                                "analysisType": analysis_data.get('analysisType', {}),
                                "analysisState": analysis_data.get('analysisState'),
                                "createdAt": analysis_data.get('createdAt'),
                                "updatedAt": analysis_data.get('updatedAt'),
                                "files": analysis_data.get('files', []),
                                **sample  # Include all sample fields at the top level
                            }
                            
                            # Index this sample document
                            if send_to_elastic("agari-samples", sample_doc):
                                indexed_samples += 1
                            else:
                                failed_samples += 1
                        
                        if indexed_samples > 0:
                            logger.info(f"Successfully indexed {indexed_samples} samples from analysis {analysis_id} to Elasticsearch")
                        if failed_samples > 0:
                            logger.warning(f"Failed to index {failed_samples} samples from analysis {analysis_id} to Elasticsearch")
                    else:
                        logger.warning(f"Failed to fetch analysis data for indexing: {analysis_response.status_code}")
                        
                except Exception as es_error:
                    logger.exception(f"Error indexing analysis to Elasticsearch: {str(es_error)}")
                    # Don't fail the publish operation if Elasticsearch indexing fails            
                
            return response_data, song_response.status_code

        except Exception as e:
            logger.exception(f"Error publishing submission {submission_id} for project {project_id}: {str(e)}")
            log_submission(submission_id, request.user.get('user_id'), 500, f'{str(e)}')
            return {'error': f'Failed to publish analysis: {str(e)}'}, 500


@project_ns.route('/<string:project_id>/submissions/<string:submission_id>/unpublish')
class UnpublishSubmission(Resource):

    ### POST /projects/<project_id>/submissions/<submission_id>/unpublish ###

    @api.doc('unpublish_submission')
    @require_auth(keycloak_auth)
    @require_permission('unpublish_submission', resource_type='project', resource_id_arg='project_id')
    def post(self, project_id, submission_id):

        """Unpublish an analysis in SONG (proxy endpoint)"""
        
        try:
            try:
                clean_project_id = str(uuid.UUID(project_id.strip('"')))
                clean_submission_id = str(uuid.UUID(submission_id.strip('"')))
            except ValueError as e:
                return {'error': f'Invalid UUID format: {str(e)}'}, 400

            # get the study_id and analysis_id from the submission record
            with get_db_cursor() as cursor:
                cursor.execute("""
                    SELECT study_id, analysis_id
                    FROM submissions
                    WHERE id = %s AND project_id = %s
                """, (clean_submission_id, clean_project_id))
                
                submission = cursor.fetchone()
                
                if not submission:
                    return {'error': 'Submission not found for this project'}, 404
                
                study_id = submission.get('study_id')
                analysis_id = submission.get('analysis_id')

            # Get client token for SONG API
            song_token = keycloak_auth.get_client_token()
            if not song_token:
                return {'error': 'Failed to authenticate with SONG service'}, 500

            # Set up headers for SONG request
            song_headers = {
                'Authorization': f'Bearer {song_token}',
                'Content-Type': 'application/json'
            }

            # Forward the unpublish request to SONG
            song_unpublish_url = f"{SONG_URL}/studies/{study_id}/analysis/unpublish/{analysis_id}"
            song_response = requests.put(song_unpublish_url, headers=song_headers)

            print(f"SONG unpublish response status: {song_response.status_code}")

            # Forward SONG's response directly
            try:
                response_data = song_response.json()
            except Exception:
                response_data = {'message': song_response.text}

            if song_response.status_code != 200:
                log_submission(clean_submission_id, request.user.get('user_id'), song_response.status_code, song_response.text)
            else:
                log_submission(clean_submission_id, request.user.get('user_id'), song_response.status_code, 'Analysis unpublished successfully')
                
                # After successful unpublication, remove the sample documents from Elasticsearch
                try:
                    remove_success = remove_samples_from_elastic(analysis_id)
                    if remove_success:
                        logger.info(f"Successfully removed sample documents for analysis {analysis_id} from Elasticsearch")
                    else:
                        logger.warning(f"Failed to remove sample documents for analysis {analysis_id} from Elasticsearch")
                except Exception as es_error:
                    logger.exception(f"Error removing sample documents from Elasticsearch: {str(es_error)}")
                    # Don't fail the unpublish operation if Elasticsearch removal fails

            return response_data, song_response.status_code

        except Exception as e:
            logger.exception(f"Error unpublishing submission {submission_id} for project {project_id}: {str(e)}")
            log_submission(submission_id, request.user.get('user_id'), 500, f'{str(e)}')
            return {'error': f'Failed to unpublish analysis: {str(e)}'}, 500
        

@project_ns.route('/<string:project_id>/submissions/<string:submission_id>/files/<string:object_id>')
class ProjectSubmissionFileDetails(Resource):
    ### GET /projects/<project_id>/submissions/<submission_id>/files/<object_id> ###

    @api.doc('get_submission_file_details')
    @require_auth(keycloak_auth)
    @require_permission('view_project_submissions', resource_type='project', resource_id_arg='project_id')
    def get(self, project_id, submission_id, object_id):

        """Get details for a submission file from SCORE (proxy endpoint)"""

        try:
            # Clean and validate UUIDs
            try:
                clean_project_id = str(uuid.UUID(project_id.strip('"')))
                clean_submission_id = str(uuid.UUID(submission_id.strip('"')))
            except ValueError as e:
                return {'error': f'Invalid UUID format: {str(e)}'}, 400

            # Get submission details to find the analysis_id and study_id
            with get_db_cursor() as cursor:
                cursor.execute("""
                    SELECT study_id, analysis_id
                    FROM submissions
                    WHERE id = %s AND project_id = %s
                """, (clean_submission_id, clean_project_id))
                
                submission = cursor.fetchone()
                
                if not submission:
                    return {'error': 'Submission not found for this project'}, 404
                
                study_id = submission.get('study_id')
                analysis_id = submission.get('analysis_id')

            if not analysis_id or not study_id:
                return {'error': 'Submission does not have associated analysis'}, 400

            # Get client token for SONG API
            song_token = keycloak_auth.get_client_token()
            if not song_token:
                return {'error': 'Failed to authenticate with SONG service'}, 500

            song_headers = {
                'Authorization': f'Bearer {song_token}',
                'Content-Type': 'application/json'
            }

            # Get analysis details from SONG to find file size
            song_analysis_url = f"{SONG_URL}/studies/{study_id}/analysis/{analysis_id}"
            song_response = requests.get(song_analysis_url, headers=song_headers)

           

            if song_response.status_code != 200:
                return {'error': f'Failed to get analysis from SONG: {song_response.status_code} - {song_response.text}'}, song_response.status_code

            analysis_data = song_response.json()
            
            # Find the file with matching object_id in the files array
            file_info = None
            files = analysis_data.get('files', [])
            
            for file_obj in files:
                if file_obj.get('objectId') == object_id:
                    file_info = file_obj
                    break
            
            if not file_info:
                return {'error': f'File with object_id {object_id} not found in submission'}, 404

            file_size = file_info.get('fileSize', 0)

           
            
            # Get client token for SCORE API
            score_token = keycloak_auth.get_client_token()
            if not score_token:
                return {'error': 'Failed to authenticate with SCORE service'}, 500

            score_headers = {
                'Authorization': f'Bearer {score_token}',
                'User-Agent': 'Agari-Folio/1.0'
            }

            # Get download URL from SCORE
            score_file_url = f"{SCORE_URL}/download/{object_id}?offset=0&length={file_size}"

            print(f"Requesting download URL from SCORE: {score_file_url}")

            score_response = requests.get(score_file_url, headers=score_headers, allow_redirects=False)

            
            if score_response.status_code == 200:

                file_url = score_response.json().get('parts', [{}])[0].get('url')
                if not file_url:
                    return {'error': 'Download URL not found in SCORE response'}, 500

                return {
                    'file_url': file_url,
                    'object_id': object_id,
                    'file_size': file_size
                }, 200
            
               
            else:
                return {'error': f'Failed to get download URL from SCORE: {score_response.status_code} - {score_response.text}'}, score_response.status_code

        except Exception as e:
            logger.exception(f"Error getting download URL for file {object_id} in submission {submission_id}: {str(e)}")
            return {'error': f'Failed to get download URL: {str(e)}'}, 500










if __name__ == '__main__':
    app.run(debug=True, host='0.0.0.0', port=settings.PORT)<|MERGE_RESOLUTION|>--- conflicted
+++ resolved
@@ -21,15 +21,11 @@
     invite_user_to_project,
     invite_user_to_org,
     invite_email_change,
-<<<<<<< HEAD
-    access_revoked_notification,
     extract_invite_roles,
     role_project_member,
     role_org_member,
     check_user_id,
-=======
     access_toggled_notification,
->>>>>>> 8bc5e41b
     log_event,
     log_submission,
     get_minio_client,
