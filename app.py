from os import truncate
from flask import Flask, request
from flask_restx import Api, Resource
from auth import (
    KeycloakAuth,
    require_auth,
    extract_user_info,
    require_permission,
    user_has_permission,
)
from permissions import PERMISSIONS
from database import get_db_cursor, test_connection
import json
from datetime import datetime, date
from decimal import Decimal
import requests
from helpers import (
    magic_link,
    invite_user_to_project,
    invite_user_to_org,
    invite_email_change,
    access_revoked_notification,
    log_event,
    log_submission,
    get_minio_client,
    tsv_to_json,
    role_project_member,
    role_org_member,
    validate_against_schema,
    perform_validation,
    perform_async_validation,
    split_submission,
    get_isolate_fasta,
    get_isolate_from_elastic,
    extract_invite_roles,
    send_to_elastic,
    remove_from_elastic,
    remove_samples_from_elastic,
    check_user_id,
    query_elastic
)
import uuid
import hashlib
import threading
from io import BytesIO
import settings  # module import allows override via conftest.py
from logging import getLogger

SONG_URL = settings.OVERTURE_SONG
SCORE_URL = settings.OVERTURE_SCORE

logger = getLogger(__name__)



# Custom JSON encoder to handle datetime and other types
class CustomJSONEncoder(json.JSONEncoder):
    def default(self, obj):
        if isinstance(obj, datetime):
            return obj.strftime("%Y-%m-%d %H:%M:%S")
        elif isinstance(obj, date):
            return obj.strftime("%Y-%m-%d")
        elif isinstance(obj, Decimal):
            return float(obj)
        return super().default(obj)

app = Flask(__name__)
app.json_encoder = CustomJSONEncoder

print("app", settings.KEYCLOAK_URL)
keycloak_auth = KeycloakAuth(
    keycloak_url=settings.KEYCLOAK_URL,
    realm=settings.KEYCLOAK_REALM,
    client_id=settings.KEYCLOAK_CLIENT_ID,
    client_secret=settings.KEYCLOAK_CLIENT_SECRET,
)

app.keycloak_auth = keycloak_auth

api = Api(app, 
    version="1.0",
    title="Folio API",
    description="API documentation for the Folio application",
    doc="/docs/"
)

# Configure Flask-RESTX to use our custom JSON encoder
app.config['RESTX_JSON'] = {'cls': CustomJSONEncoder}

##########################
### INFO
##########################

default_ns = api.namespace('info', description='Utility endpoints')

@default_ns.route('/health')
class Health(Resource):

    ### GET /info/health ###

    @api.doc('get_health')
    def get(self):
        """Check application health status"""
        return {'status': 'healthy'}

@default_ns.route('/health/db')
class DatabaseHealth(Resource):

    ### GET /info/health/db ###

    @api.doc('get_db_health')
    def get(self):
        """Check database connectivity and schema"""
        db_test = test_connection()
        if db_test:
            return {
                'status': 'healthy',
            }
        else:
            return {'status': 'unhealthy', 'error': 'Database connection failed'}, 503

@default_ns.route('/whoami')
class WhoAmI(Resource):

    ### GET /info/whoami ###

    @api.doc('get_whoami')
    @require_auth(keycloak_auth)
    def get(self):

        """Get current user information from JWT token"""
        
        return extract_user_info(request.user)

@default_ns.route('/permissions')
class Permissions(Resource):

    ### GET /info/permissions ###

    @api.doc('get_permissions')
    @require_auth(keycloak_auth)
    def get(self):

        """Get all defined permissions"""
        
        return PERMISSIONS
    
@default_ns.route('/permissions/check/<permission_name>')
class PermissionsCheck(Resource):

    ### GET /info/permissions/check/<permission_name> ###

    @api.doc('check_permission')
    @require_auth(keycloak_auth)
    def get(self, permission_name):

        return

@default_ns.route('/permissions/check')
class PermissionsCheckResource(Resource):

    ### POST /info/permissions/check ###

    @api.doc('check_permission_for_resource')
    @require_auth(keycloak_auth)
    def post(self):
        """
        Check if the current user has a specific permission for a resource

        Request Body:
        {
            "resource_type": "project|study",
            "resource_id": "<uuid>",
            "permission": "edit_project|delete_project|etc",
            "parent_project_id": "<uuid>"  # Optional, for study checks
        }

        Returns detailed permission check information for debugging
        """
        try:
            data = request.get_json()
            if not data:
                return {'error': 'No JSON data provided'}, 400

            resource_type = data.get('resource_type')
            resource_id = data.get('resource_id')
            permission = data.get('permission')
            parent_project_id = data.get('parent_project_id')

            user_info = extract_user_info(request.user)
            has_perm, details = user_has_permission(
                user_info,
                permission,
                resource_type=resource_type,
                resource_id=resource_id,
                parent_project_id=parent_project_id
            )
            return {
                'has_permission': has_perm,
                'details': details
            }
        except Exception as e:
            logger.exception(f"Error checking permission: {str(e)}")
            return {'error': f'Failed to check permission: {str(e)}'}, 500


##########################
### PATHOGENS
##########################

pathogen_ns = api.namespace('pathogens', description='Pathogen management endpoints')

@pathogen_ns.route('/')
class PathogenList(Resource):

    ### GET /pathogens ###

    @pathogen_ns.doc('list_pathogens')
    def get(self):

        """List all pathogens (public access)
        
        Query Parameters:
        - deleted: true/false (default: false) - If true, include soft-deleted pathogens
        """
        
        try:
            # Check if deleted pathogens should be included
            include_deleted = request.args.get('deleted', 'false').lower() == 'true'
            
            with get_db_cursor() as cursor:
                if include_deleted:
                    # Include all pathogens (both active and deleted)
                    cursor.execute("""
                        SELECT *
                        FROM pathogens 
                        ORDER BY deleted_at IS NULL DESC, name
                    """)
                else:
                    # Only active pathogens (default behavior)
                    cursor.execute("""
                        SELECT *
                        FROM pathogens 
                        WHERE deleted_at IS NULL 
                        ORDER BY name
                    """)
                
                pathogens = cursor.fetchall()

                return pathogens

        except Exception as e:
            logger.exception(f"Error retrieving pathogens: {str(e)}")
            return {'error': f'Database error: {str(e)}'}, 500


    ### POST /pathogens ###

    @pathogen_ns.doc('create_pathogen')
    @require_auth(keycloak_auth)
    @require_permission('create_pathogen')
    def post(self):

        """Create a new pathogen (system-admin only)"""
        
        try:
            data = request.get_json()
            if not data:
                return {'error': 'No JSON data provided'}, 400
            
            name = data.get('name')
            scientific_name = data.get('scientific_name')
            description = data.get('description')
            schema = data.get('schema')
            schema_version = data.get('schema_version')
            
            if not name:
                return {'error': 'Pathogen name is required'}, 400
            if not scientific_name:
                return {'error': 'Scientific name is required'}, 400

            with get_db_cursor() as cursor:
                cursor.execute("""
                    INSERT INTO pathogens (name, scientific_name, description, schema, schema_version)
                    VALUES (%s, %s, %s, %s, %s)
                    RETURNING id, name, scientific_name, description, created_at
                """, (name, scientific_name, description, schema, schema_version))

                new_pathogen = cursor.fetchone()
                
                return {
                    'message': 'Pathogen created successfully',
                    'pathogen': new_pathogen
                }, 201
                
        except Exception as e:
            if 'duplicate key value violates unique constraint' in str(e):
                return {'error': f'Pathogen with name "{name}" already exists'}, 409
            logger.exception(f"Error creating pathogen: {str(e)}")
            return {'error': f'Database error: {str(e)}'}, 500

@pathogen_ns.route('/<string:pathogen_id>')
class Pathogen(Resource):

    ### GET /pathogens/<pathogen_id> ###

    @pathogen_ns.doc('get_pathogen')
    def get(self, pathogen_id):

        """Get details of a specific pathogen by ID (public access)"""
        
        try:
            with get_db_cursor() as cursor:
                cursor.execute("""
                    SELECT id, name, scientific_name, description, schema, schema_version, created_at, updated_at
                    FROM pathogens 
                    WHERE id = %s AND deleted_at IS NULL
                """, (pathogen_id,))
                
                pathogen = cursor.fetchone()
                
                if not pathogen:
                    return {'error': 'Pathogen not found'}, 404
                
                return pathogen
                
        except Exception as e:
            logger.exception(f"Error retrieving pathogen {pathogen_id}: {str(e)}")
            return {'error': f'Database error: {str(e)}'}, 500
        
    ### DELETE /pathogens/<pathogen_id> ###

    @pathogen_ns.doc('delete_pathogen')
    @require_auth(keycloak_auth)
    @require_permission('create_pathogen')
    def delete(self, pathogen_id):
        """Delete a pathogen by ID (system-admin only)
        
        Query Parameters: 
        - hard: true/false (default: false) - If true, permanently delete from database
        """
        
        try:
            # Check if hard delete is requested
            hard_delete = request.args.get('hard', 'false').lower() == 'true'
            
            with get_db_cursor() as cursor:
                if hard_delete:
                    # Hard delete - permanently remove from database
                    cursor.execute("""
                        DELETE FROM pathogens 
                        WHERE id = %s
                        RETURNING id, name
                    """, (pathogen_id,))
                    
                    deleted_pathogen = cursor.fetchone()
                    
                    if not deleted_pathogen:
                        return {'error': 'Pathogen not found'}, 404
                    
                    return {
                        'message': f'Pathogen "{deleted_pathogen["name"]}" permanently deleted',
                        'delete_type': 'hard'
                    }
                else:
                    # Soft delete - set deleted_at timestamp
                    cursor.execute("""
                        UPDATE pathogens 
                        SET deleted_at = NOW(), updated_at = NOW()
                        WHERE id = %s AND deleted_at IS NULL
                        RETURNING id, name
                    """, (pathogen_id,))
                    
                    deleted_pathogen = cursor.fetchone()
                    
                    if not deleted_pathogen:
                        return {'error': 'Pathogen not found or already deleted'}, 404
                    
                    return {
                        'message': f'Pathogen "{deleted_pathogen["name"]}" deleted (can be restored)',
                        'delete_type': 'soft'
                    }
                
        except Exception as e:
            logger.exception(f"Error deleting pathogen {pathogen_id}: {str(e)}")
            return {'error': f'Database error: {str(e)}'}, 500
        
    ### PUT /pathogens/<pathogen_id> ###

    @pathogen_ns.doc('update_pathogen')
    @require_auth(keycloak_auth)
    @require_permission('create_pathogen')
    def put(self, pathogen_id):

        """Update a pathogen by ID (system-admin only)"""
        
        try:
            data = request.get_json()
            if not data:
                return {'error': 'No JSON data provided'}, 400
            
            name = data.get('name')
            scientific_name = data.get('scientific_name')
            description = data.get('description')
            schema = data.get('schema')
            schema_version = data.get('schema_version')
            
            if not name:
                return {'error': 'Pathogen name is required'}, 400
            if not scientific_name:
                return {'error': 'Scientific name is required'}, 400

            with get_db_cursor() as cursor:
                cursor.execute("""
                    UPDATE pathogens 
                    SET name = %s, scientific_name = %s, description = %s, schema = %s, schema_version = %s, updated_at = NOW()
                    WHERE id = %s AND deleted_at IS NULL
                    RETURNING id, name, scientific_name, description, schema, schema_version, updated_at
                """, (name, scientific_name, description, schema, schema_version, pathogen_id))

                updated_pathogen = cursor.fetchone()
                
                if not updated_pathogen:
                    return {'error': 'Pathogen not found or already deleted'}, 404
                
                return {
                    'message': 'Pathogen updated successfully',
                    'pathogen': updated_pathogen
                }
                
        except Exception as e:
            if 'duplicate key value violates unique constraint' in str(e):
                return {'error': f'Pathogen with name "{name}" already exists'}, 409
            logger.exception(f"Error updating pathogen {pathogen_id}: {str(e)}")
            return {'error': f'Database error: {str(e)}'}, 500


@pathogen_ns.route('/<string:pathogen_id>/restore')
class PathogenRestore(Resource):

    ### POST /pathogens/<pathogen_id>/restore ###

    @pathogen_ns.doc('restore_pathogen')
    @require_auth(keycloak_auth)
    @require_permission('create_pathogen')
    def post(self, pathogen_id):

        """Restore a soft-deleted pathogen (system-admin only)"""
        
        try:
            with get_db_cursor() as cursor:
                cursor.execute("""
                    UPDATE pathogens 
                    SET deleted_at = NULL, updated_at = NOW()
                    WHERE id = %s AND deleted_at IS NOT NULL
                    RETURNING id, name, scientific_name, description, schema, schema_version, created_at, updated_at
                """, (pathogen_id,))
                
                restored_pathogen = cursor.fetchone()
                
                if not restored_pathogen:
                    return {'error': 'Pathogen not found or not deleted'}, 404
                
                return {
                    'message': f'Pathogen "{restored_pathogen["name"]}" restored successfully',
                    'pathogen': restored_pathogen
                }
                
        except Exception as e:
            if 'duplicate key value violates unique constraint' in str(e):
                return {'error': 'Cannot restore: A pathogen with this name already exists'}, 409
            logger.exception(f"Error restoring pathogen {pathogen_id}: {str(e)}")
            return {'error': f'Database error: {str(e)}'}, 500

##########################
### USERS
##########################

user_ns = api.namespace('users', description='User management endpoints')
@user_ns.route('/')
class UserList(Resource):
    ### GET /users ###

    @user_ns.doc('list_users')
    @require_auth(keycloak_auth)
    @require_permission('system_admin_access')
    def get(self):

        """List all users (system-admin only)"""
        
        try:
            users = keycloak_auth.get_all_users()
            return users
        except Exception as e:
            logger.exception(f"Error retrieving users: {str(e)}")
            return {'error': f'Failed to retrieve users: {str(e)}'}, 500

    ### POST /users ###
    @user_ns.doc('create_user')
    @require_auth(keycloak_auth)
    @require_permission('create_user')
    def post(self):
        data = request.get_json()
        if not data:
            return {'error': 'No JSON data provided'}, 400

        email = data.get('email')
        redirect_uri = data.get('redirect_uri')
        expiration_seconds = data.get('expiration_seconds', 600)
        send_email = data.get('send_email', True)

        if not email:
            return {'error': 'Email is required'}, 400
        if not redirect_uri:
            return {'error': 'Redirect is required'}, 400

        keycloak_response = magic_link(email, redirect_uri, expiration_seconds, send_email)
        return keycloak_response


@user_ns.route('/<string:user_id>')        
class User(Resource):

    ### GET /users/<user_id> ###

    @user_ns.doc('get_user')
    @require_auth(keycloak_auth)
    def get(self, user_id):
        """Get user details by ID
        
        Users can view their own profile.
        Admins can view any user's profile.
        """

        try:
            # Get current user info
            user_info = extract_user_info(request.user)
            current_user_id = user_info.get('user_id')
            
            # Check if user is trying to view their own profile
            is_self_view = current_user_id == user_id
            
            # Check permissions - allow self-view or admin access
            if not is_self_view:
                has_perm, details = user_has_permission(user_info, 'manage_users')
                if not has_perm:
                    return {'error': 'Permission denied. You can only view your own profile or need admin permissions.', 'details': details}, 403
            
            return user_info
            
        except Exception as e:
            logger.exception(f"Error retrieving user {user_id}: {str(e)}")
            return {'error': f'Failed to retrieve user: {str(e)}'}, 500

    ### DELETE /users/<user_id> ###

    @user_ns.doc('delete_user')
    @require_auth(keycloak_auth)
    @require_permission('manage_users')
    def delete(self, user_id):
        """Delete a user by ID (system-admin only)"""

        try:
            keycloak_auth.delete_user(user_id)
            access_revoked_notification(user_id)
            return {'message': 'User deleted successfully'}, 204
        except Exception as e:
            logger.exception(f"Error deleting user {user_id}: {str(e)}")
            return {'error': f'Failed to delete user: {str(e)}'}, 500
        
    ### PUT /users/<user_id> ###

    @user_ns.doc('update_user')
    @require_auth(keycloak_auth)
    def put(self, user_id):
        """Update user details by ID
        
        Admins can update any user's details.
        Users can only update their own basic profile fields: name, surame, email, title, bio
        """
        
        try:
            data = request.get_json()
            if not data:
                return {'error': 'No JSON data provided'}, 400
            
            # Get current user info
            user_info = extract_user_info(request.user)
            current_user_id = user_info.get('user_id')
            
            # Check if user is trying to edit their own profile
            is_self_edit = current_user_id == user_id
            
            # Check permissions
            if not is_self_edit:
                # Not editing own profile - need admin permissions
                has_perm, details = user_has_permission(user_info, 'manage_users')

                organisation_id = user_info.get('organisation_id')[0]

                requested_user_info = keycloak_auth.get_user_info_by_id(user_id)
                request_user_organisation_id = requested_user_info.get('organisation_id')[0]

                has_org_perm = organisation_id == request_user_organisation_id

                if not has_perm and not has_org_perm:
                    return {'error': 'Permission denied. You can only edit your own profile or need admin permissions.', 'details': details}, 403
            
            # Define allowed fields for self-editing
            self_edit_allowed_fields = {'name', 'surname', 'email', 'title', 'bio', 'preferences', 'accepted_terms', 'accepted_governance'}
            
            # Filter update data based on permissions
            if is_self_edit:
                # User editing their own profile - filter to allowed fields only
                filtered_data = {}
                for key, value in data.items():
                    if key in self_edit_allowed_fields:
                        filtered_data[key] = value
                    else:
                        return {'error': f'Field "{key}" not allowed for self-editing. Allowed fields: {", ".join(self_edit_allowed_fields)}'}, 400
                
                if not filtered_data:
                    return {'error': f'No valid fields provided. Allowed fields for self-editing: {", ".join(self_edit_allowed_fields)}'}, 400
                    
                update_data = filtered_data
            else:
                # Admin editing user - allow all fields
                update_data = data
            
            # Call the auth update_user method
            result = keycloak_auth.update_user(user_id, update_data)
            
            if result.get('success'):
                return {
                    'message': 'User updated successfully',
                    'user_id': user_id,
                    'updates': result.get('updates', {}),
                    'is_self_edit': is_self_edit
                }
            else:
                return {
                    'error': 'Failed to update user',
                    'details': result.get('error'),
                    'errors': result.get('errors', {})
                }, 500
                
        except Exception as e:
            logger.exception(f"Error updating user {user_id}: {str(e)}")
            return {'error': f'Failed to update user: {str(e)}'}, 500


@user_ns.route('/email')
class UserEmail(Resource):
    ### PUT /users/<user_id> ###
    @user_ns.doc('changer_user_email')
    @require_auth(keycloak_auth)
    def put(self):
        try:
            data = request.get_json()
            if not data:
                return {"error": "No JSON data provided"}, 400

            user_info = extract_user_info(request.user)
            current_user_id = user_info.get("user_id")
            redirect_uri = data.get("redirect_uri")
            new_email = data.get("new_email")

            if not redirect_uri:
                return {"error": "redirect_uri is required for confirmation link"}, 400
            if not new_email:
                return {"error": "new_email is required for confirmation link"}, 400

            # Check if user is trying to edit their own profile
            print(user_info)
            return invite_email_change(user_info, redirect_uri, new_email)
        except Exception as e:
            logger.exception(f"Changing user email failed: {str(e)}")
            return {"error": f"Changing user email failed: {str(e)}"}, 500


##########################
### ORGANISATIONS
##########################

organisation_ns = api.namespace('organisations', description='Organisation management endpoints')
@organisation_ns.route('/')
class OrganisationList(Resource):
    
    ### GET /organisations ###

    @organisation_ns.doc('list_organisations')
    @require_auth(keycloak_auth)
    def get(self):

        """List all organisations"""
        
        try:
            with get_db_cursor() as cursor:
                cursor.execute("""
                    SELECT *
                    FROM organisations
                    ORDER BY name
                """)
                
                organisations = cursor.fetchall()
                return organisations

        except Exception as e:
            logger.exception(f"Error retrieving organisations: {str(e)}")
            return {'error': f'Database error: {str(e)}'}, 500
        

    ### POST /organisations ###

    @organisation_ns.doc('create_organisation')
    @require_auth(keycloak_auth)
    @require_permission('create_org')
    def post(self):
        
        """Create a new organisation"""
        
        try:
            data = request.get_json()
            if not data:
                return {'error': 'No JSON data provided'}, 400
            
            name = data.get('name')
            abbreviation = data.get('abbreviation')
            url = data.get('url')
            about = data.get('about')
            sharing_policy = data.get('sharing_policy', 'private')
            
            if not name:
                return {'error': 'Organisation name is required'}, 400
            
            with get_db_cursor() as cursor:
                cursor.execute("""
                    INSERT INTO organisations (name, abbreviation, url, about, sharing_policy)
                    VALUES (%s, %s, %s, %s, %s)
                    RETURNING *
                """, (name, abbreviation, url, about, sharing_policy))
                
                new_org = cursor.fetchone()
                
                return {
                    'message': 'Organisation created successfully',
                    'organisation': new_org
                }, 201
            
        except Exception as e:
            if 'duplicate key value violates unique constraint' in str(e):
                return {'error': f'Organisation with name "{name}" already exists'}, 409
            logger.exception(f"Error creating organisation: {str(e)}")
            return {'error': f'Database error: {str(e)}'}, 500

    

@organisation_ns.route('/<string:org_id>')
class Organisation(Resource):

    ### GET /organisations/<id> ###
    
    @organisation_ns.doc('get_organisation')
    def get(self, org_id):

        """Get organisation details by ID"""
        
        try:
            with get_db_cursor() as cursor:
                cursor.execute("""
                    SELECT *
                    FROM organisations
                    WHERE id = %s
                """, (org_id,))
                
                organisation = cursor.fetchone()
                
                if not organisation:
                    return {'error': 'Organisation not found'}, 404
                
                return organisation
                
        except Exception as e:
            logger.exception(f"Error retrieving organisation {org_id}: {str(e)}")
            return {'error': f'Database error: {str(e)}'}, 500
        
    ### PUT /organisations/<id> ###
    @organisation_ns.doc('update_organisation')
    @require_auth(keycloak_auth)
    @require_permission('manage_org_settings')
    def put(self, org_id):

        """Update organisation details by ID"""

        # Extract user info to get the organisation_id
        user_info = extract_user_info(request.user)
        user_org_id = user_info.get('organisation_id')[0]

        # system-admin
        if user_info.get('roles') and 'system-admin' in user_info.get('roles'):
            pass
        # org-admin or org-owner
        elif user_org_id == org_id:
            pass
        else:
            return {'error': 'Permission denied. You can only update your own organisation or need system-admin permissions.'}, 403

        
        try:
            data = request.get_json()
            if not data:
                return {'error': 'No JSON data provided'}, 400
            
            # Build dynamic update query based on provided fields
            update_fields = []
            update_values = []
            
            if 'name' in data:
                update_fields.append('name = %s')
                update_values.append(data['name'])
                
            if 'abbreviation' in data:
                update_fields.append('abbreviation = %s')
                update_values.append(data['abbreviation'])
                
            if 'url' in data:
                update_fields.append('url = %s')
                update_values.append(data['url'])
                
            if 'about' in data:
                update_fields.append('about = %s')
                update_values.append(data['about'])
            
            if not update_fields:
                return {'error': 'No valid fields provided for update'}, 400
            
            # Always update the updated_at timestamp
            update_fields.append('updated_at = NOW()')
            update_values.append(org_id)

            with get_db_cursor() as cursor:
                query = f"""
                    UPDATE organisations
                    SET {', '.join(update_fields)}
                    WHERE id = %s
                    RETURNING *
                """
                
                cursor.execute(query, update_values)
                
                updated_org = cursor.fetchone()
                
                if not updated_org:
                    return {'error': 'Organisation not found'}, 404
                
                return {
                    'message': 'Organisation updated successfully',
                    'organisation': updated_org
                }
                
        except Exception as e:
            if 'duplicate key value violates unique constraint' in str(e):
                return {'error': f'Organisation name already exists'}, 409
            logger.exception(f"Error updating organisation {org_id}: {str(e)}")
            return {'error': f'Database error: {str(e)}'}, 500
        
    ### DELETE /organisations/<id> ###
    @organisation_ns.doc('delete_organisation')
    @require_auth(keycloak_auth)
    @require_permission('delete_org')
    def delete(self, org_id):

        """Delete an organisation by ID"""

        try:
            with get_db_cursor() as cursor:
                cursor.execute("""
                    DELETE FROM organisations
                    WHERE id = %s
                    RETURNING id, name
                """, (org_id,))
                
                deleted_org = cursor.fetchone()
                
                if not deleted_org:
                    return {'error': 'Organisation not found'}, 404
                
                return {
                    'message': f'Organisation "{deleted_org["name"]}" deleted successfully'
                }, 204
                
        except Exception as e:
            logger.exception(f"Error deleting organisation {org_id}: {str(e)}")
            return {'error': f'Database error: {str(e)}'}, 500

        
    
@organisation_ns.route('/<string:org_id>/members')
class OrganisationUsers(Resource):

    ### GET /organisations/<org_id>/members ###

    @organisation_ns.doc('list_organisation_members')
    @require_auth(keycloak_auth)
    @require_permission('view_org_members')
    def get(self, org_id):

        """List all users in an organisation"""
        
        try:
            users = keycloak_auth.get_users_by_attribute('organisation_id', org_id)
            return users
        except Exception as e:
            logger.exception(f"Error retrieving organisation members for {org_id}: {str(e)}")
            return {'error': f'Failed to retrieve users: {str(e)}'}, 500
        
    
    ### POST /organisations/<org_id>/members ###
    
    @organisation_ns.doc('add_organisation_member')
    @require_auth(keycloak_auth)
    @require_permission('add_org_members')
    def post(self, org_id):
        """Add a user to an organisation with role"""

        try:
            # Extract current user info to check organization access
            user_info = extract_user_info(request.user)
            user_org_id = user_info.get('organisation_id')

            # Check if user is system-admin (can add to any org)
            if 'system-admin' not in user_info.get('roles', []):
                # For non-system-admin users, check organization match
                if not user_org_id:
                    return {'error': 'Permission denied. User not assigned to any organisation.'}, 403

                # Handle case where user_org_id might be a list or string
                user_orgs = user_org_id if isinstance(user_org_id, list) else [user_org_id]

                if org_id not in user_orgs:
                    return {'error': 'Permission denied. You can only add members to your own organisation.'}, 403

            data = request.get_json()
            if not data:
                return {'error': 'No JSON data provided'}, 400

            user_id = data.get('user_id')
            role = data.get('role')
            redirect_uri = data.get('redirect_uri')

            if not user_id:
                return {'error': 'User ID is required'}, 400
            if role not in {'org-viewer', 'org-admin', 'org-contributor', 'org-owner'}:
                return {'error': 'Invalid role specified'}, 400

            # Check if user exists in Keycloak
            user = keycloak_auth.get_user(user_id)
            if not user:
                return {'error': 'User not found in Keycloak'}, 404

            # Update user's organisation_id and org_role attributes in Keycloak
            if 'force_role' in data:
                role_org_member(user["id"], org_id, role)
                return f"User role updated for organisation {org_id}"
            else:
                response = invite_user_to_org(user, redirect_uri, org_id, role)
            return response

        except Exception as e:
            logger.exception(f"Error adding user to organisation {org_id}: {str(e)}")
            return {'error': f'Failed to add user to organisation: {str(e)}'}, 500


@organisation_ns.route('/members')
class OrganisationRoles(Resource):
    ### DELETE /organisations/members ###

    @organisation_ns.doc('remove_organisation_member')
    @require_auth(keycloak_auth)
    @require_permission('remove_org_members')
    def delete(self):
        """Remove a user from an organisation"""
        try:
            data = request.get_json()
            if not data:
                return {'error': 'No JSON data provided'}, 400

            user_id = data.get('user_id')
            if not user_id:
                return {'error': 'User ID is required'}, 400

            # Check if user exists in Keycloak
            user = keycloak_auth.get_user(user_id)
            if not user:
                return {'error': 'User not found in Keycloak'}, 404

            removed_role = keycloak_auth.remove_realm_roles(user["id"])
            keycloak_auth.remove_org_attribute(user_id)
            if removed_role:
                return f"Removed role {removed_role}"
            else:
                return f"User has no role"
        except Exception as e:
            logger.exception(f"Error removing user from organisation role: {str(e)}")
            return {'error': f"Failed to remove user from organisation role: {str(e)}"}, 500

@organisation_ns.route('/<string:org_id>/owner')
class OrganisationOwner(Resource):
    ### POST /organisations/owner ###

    @organisation_ns.doc('change_organisation_owner')
    @require_auth(keycloak_auth)
    @require_permission('change_org_owner')
    def post(self, org_id):
        """Change an organisation's owner"""
        try:
            data = request.get_json()
            if not data:
                return {"error": "No JSON data provided"}, 400

            current_owner = check_user_id(data, "current_owner_id")
            new_owner = check_user_id(data, "new_owner_id")
            redirect_uri = data.get("redirect_uri")

            if isinstance(current_owner, tuple):
                return current_owner
            if isinstance(new_owner, tuple):
                return new_owner

            # Invite new owner and save old owner id
            response = invite_user_to_org(new_owner, redirect_uri, org_id, "org-owner")
            keycloak_auth.add_attribute_value(new_owner["id"], "invite_org_old_owner", current_owner["id"])
            return response

        except Exception as e:
            logger.exception(f"Error changing organisation owner: {str(e)}")
            return {'error': f"Error changing organisation owner: {str(e)}"}, 500


##########################
### PROJECTS
##########################

project_ns = api.namespace('projects', description='Project management endpoints')

@project_ns.route('/')
class ProjectList(Resource):

    ### GET /projects ###

    @api.doc('list_projects')
    def get(self):
        
        """List projects based on user permissions with filtering and pagination
        
        Query Parameters:
        - organisation_id: Filter by organisation ID
        - pathogen_id: Filter by pathogen ID
        - page: Page number (default: 1)
        - limit: Items per page (default: 20, max: 100)
        - search: Search in project name and description
        """

        organisation_id = keycloak_auth.get_user_org()

        # Get query parameters
        filter_org_id = request.args.get('organisation_id')
        filter_pathogen_id = request.args.get('pathogen_id')
        search_term = request.args.get('search')
        
        # Pagination parameters
        try:
            page = int(request.args.get('page', 1))
            limit = min(int(request.args.get('limit', 20)), 100)  
            offset = (page - 1) * limit
        except ValueError:
            return {'error': 'Invalid page or limit parameter'}, 400

        if page < 1 or limit < 1:
            return {'error': 'Page and limit must be positive integers'}, 400

        try:
            with get_db_cursor() as cursor:
                base_conditions = ["p.deleted_at IS NULL"]
                params = []
                
                if organisation_id is not None:
                    base_conditions.append("(p.privacy = 'public' OR p.privacy = 'semi-private' OR p.organisation_id = %s)")
                    params.append(organisation_id)
                else:
                    base_conditions.append("(p.privacy = 'public' OR p.privacy = 'semi-private')")
                
                # Add additional filters
                if filter_org_id:
                    base_conditions.append("p.organisation_id = %s")
                    params.append(filter_org_id)
                
                if filter_pathogen_id:
                    # Validate UUID format before using in query
                    try:
                        import uuid
                        uuid.UUID(filter_pathogen_id)  # This will raise ValueError if invalid UUID
                        base_conditions.append("p.pathogen_id = %s")
                        params.append(filter_pathogen_id)
                    except ValueError:
                        return {'error': f'Invalid pathogen_id format: {filter_pathogen_id}. Must be a valid UUID.'}, 400

                if search_term:
                    base_conditions.append("(p.name ILIKE %s OR p.description ILIKE %s)")
                    search_pattern = f"%{search_term}%"
                    params.extend([search_pattern, search_pattern])
                
                where_clause = " AND ".join(base_conditions)
                
                # Get total count for pagination metadata
                count_query = f"""
                    SELECT COUNT(*) as total
                    FROM projects p
                    WHERE {where_clause}
                """
                cursor.execute(count_query, params)
                total_count = cursor.fetchone()['total']
                
                # Get paginated results with joins for additional info
                main_query = f"""
                    SELECT 
                        p.*,
                        pat.name as pathogen_name,
                        pat.scientific_name as pathogen_scientific_name,
                        org.name as organisation_name,
                        org.abbreviation as organisation_abbreviation
                    FROM projects p
                    LEFT JOIN pathogens pat ON p.pathogen_id::uuid = pat.id::uuid
                    LEFT JOIN organisations org ON p.organisation_id::text = org.id::text
                    WHERE {where_clause}
                    ORDER BY p.name
                    LIMIT %s OFFSET %s
                """
                
                cursor.execute(main_query, params + [limit, offset])
                projects = cursor.fetchall()
                
                # Calculate pagination metadata
                total_pages = (total_count + limit - 1) // limit  # Ceiling division
                has_next = page < total_pages
                has_prev = page > 1
                
                print(f"Found {len(projects)} projects (page {page}/{total_pages}, total: {total_count})")
                for p in projects:
                    print(f"Project '{p['name']}' - org: '{p['organisation_id']}', pathogen: '{p['pathogen_name']}', privacy: '{p['privacy']}'")
                
                return {
                    'projects': projects,
                    'pagination': {
                        'page': page,
                        'limit': limit,
                        'total_count': total_count,
                        'total_pages': total_pages,
                        'has_next': has_next,
                        'has_prev': has_prev
                    },
                    'filters': {
                        'organisation_id': filter_org_id,
                        'pathogen_id': filter_pathogen_id,
                        'search': search_term
                    }
                }

        except Exception as e:
            logger.exception(f"Error retrieving projects: {str(e)}")
            return {'error': f'Database error: {str(e)}'}, 500
        
    ### POST /projects ###

    @api.doc('create_project')
    @require_auth(keycloak_auth)
    @require_permission('create_project')
    def post(self):
        """Create a new project

        Request Body:
        {
            "name": "Project Name",
            "description": "Optional description",
            "pathogen_id": "<associated_pathogen_id>",
            "privacy": "public|private|semi-private" 
        }
        """

        # Extract user info to get the user_id and organisation_id
        user_info = extract_user_info(request.user)
        user_id = user_info.get('user_id')
        organisation_id = user_info.get('organisation_id')[0]

        if not organisation_id:
            return {'error': 'User does not belong to any organization'}, 400

        try:
            data = request.get_json()
            if not data:
                return {'error': 'No JSON data provided'}, 400

            name = data.get('name')
            description = data.get('description')
            pathogen_id = data.get('pathogen_id')
            privacy = data.get('privacy', 'public')

            if not name:
                return {'error': 'Project name is required'}, 400
            if not pathogen_id:
                return {'error': 'Associated pathogen_id is required'}, 400

            with get_db_cursor() as cursor:
                cursor.execute("""
                    INSERT INTO projects (name, description, pathogen_id, user_id, organisation_id, privacy)
                    VALUES (%s, %s, %s, %s, %s, %s)
                    RETURNING *
                """, (name, description, pathogen_id, user_id, organisation_id, privacy))

                new_project = cursor.fetchone()
                role_project_member(user_id, new_project["id"], "project-admin")

                return {
                    'message': 'Project created successfully',
                    'project': new_project
                }, 201

        except Exception as e:
            if 'duplicate key value violates unique constraint' in str(e):
                return {'error': f'Project with name "{name}" already exists'}, 409
            logger.exception(f"Error creating project: {str(e)}")
            return {'error': f'Database error: {str(e)}'}, 500


@project_ns.route('/<string:project_id>')
class Project(Resource):

    ### GET /projects/<project_id> ###

    @api.doc('get_project')
    def get(self, project_id):

        """Get single project details based on user permissions"""

        organisation_id = keycloak_auth.get_user_org()

        try:
                
            with get_db_cursor() as cursor:
                if organisation_id is not None:
                    cursor.execute("""
                        SELECT *
                        FROM projects
                        WHERE id = %s AND deleted_at IS NULL
                        AND (privacy = 'public' OR organisation_id = %s)
                        ORDER BY name
                    """, (project_id, organisation_id))
                else:
                    user_projects = keycloak_auth.get_user_projects()
                    cursor.execute("""
                        SELECT *
                        FROM projects
                        WHERE id = %s AND deleted_at IS NULL
                        AND (privacy = 'public' OR privacy = 'semi-private' OR id = ANY(%s::uuid[]))
                        ORDER BY name
                    """, (project_id, user_projects))

                project = cursor.fetchone()
                if not project:
                    return {'error': 'Project not found or access denied'}, 404
                else:
                    return project

        except Exception as e:
            logger.exception(f"Error retrieving project {project_id}: {str(e)}")
            return {'error': f'Database error: {str(e)}'}, 500
        
    ### PUT /projects/<project_id> ###    
        
    @api.doc('update_project')
    @require_auth(keycloak_auth)
    @require_permission('edit_projects')
    def put(self, project_id):

        """Update a project by ID user permissions and organisation scope

        Request Body (any of the fields can be updated):
        {
            "name": "New Project Name",
            "description": "Updated description",
            "pathogen_id": "<new_pathogen_id>",
            "privacy": "public|private|semi-private"
        }
        """

        try:
            data = request.get_json()
            if not data:
                return {'error': 'No JSON data provided'}, 400
            
            update_fields = []
            update_values = []
            
            if 'name' in data:
                update_fields.append('name = %s')
                update_values.append(data['name'])
                
            if 'description' in data:
                update_fields.append('description = %s')
                update_values.append(data['description'])
                
            if 'pathogen_id' in data:
                update_fields.append('pathogen_id = %s')
                update_values.append(data['pathogen_id'])

            if 'privacy' in data:
                update_fields.append('privacy = %s')
                update_values.append(data['privacy'])

            if not update_fields:
                return {'error': 'No valid fields provided for update'}, 400
            
            # Always update the updated_at timestamp
            update_fields.append('updated_at = NOW()')
            update_values.append(project_id)

            with get_db_cursor() as cursor:
                query = f"""
                    UPDATE projects 
                    SET {', '.join(update_fields)}
                    WHERE id = %s AND deleted_at IS NULL
                    RETURNING *
                """
                
                cursor.execute(query, update_values)
                
                updated_project = cursor.fetchone()
                
                if not updated_project:
                    return {'error': 'Project not found or already deleted'}, 404
                
                return {
                    'message': 'Project updated successfully',
                    'project': updated_project
                }
                
        except Exception as e:
            if 'duplicate key value violates unique constraint' in str(e):
                return {'error': f'Project name already exists'}, 409
            logger.exception(f"Error updating project {project_id}: {str(e)}")
            return {'error': f'Database error: {str(e)}'}, 500
        

    ### DELETE /projects/<project_id> ###

    @api.doc('delete_project')
    @require_auth(keycloak_auth)
    @require_permission('delete_projects')
    def delete(self, project_id):

        """Delete a project by ID user permissions and organisation scope

        Query Parameters: 
        - hard: true/false (default: false) - If true, permanently delete from database
        """

        try:
            # Check if hard delete is requested
            hard_delete = request.args.get('hard', 'false').lower() == 'true'
            
            with get_db_cursor() as cursor:
                if hard_delete:
                    # Hard delete - permanently remove from database
                    cursor.execute("""
                        DELETE FROM projects 
                        WHERE id = %s
                        RETURNING id, name
                    """, (project_id,))
                    
                    deleted_project = cursor.fetchone()
                    
                    if not deleted_project:
                        return {'error': 'Project not found'}, 404
                    
                    return {
                        'message': f'Project "{deleted_project["name"]}" permanently deleted',
                        'delete_type': 'hard'
                    }
                else:
                    # Soft delete - set deleted_at timestamp
                    cursor.execute("""
                        UPDATE projects 
                        SET deleted_at = NOW(), updated_at = NOW()
                        WHERE id = %s AND deleted_at IS NULL
                        RETURNING id, name
                    """, (project_id,))
                    
                    deleted_project = cursor.fetchone()
                    
                    if not deleted_project:
                        return {'error': 'Project not found or already deleted'}, 404
                    
                    return {
                        'message': f'Project "{deleted_project["name"]}" deleted (can be restored)',
                        'delete_type': 'soft'
                    }
                
        except Exception as e:
            logger.exception(f"Error deleting project {project_id}: {str(e)}")
            return {'error': f'Database error: {str(e)}'}, 500

@project_ns.route('/<string:project_id>/restore')
class ProjectRestore(Resource):
    
    ### POST /projects/<project_id>/restore ###
    
    @api.doc('restore_project')
    @require_auth(keycloak_auth)
    @require_permission('create_projects')
    def post(self, project_id):

        """Restore a soft-deleted project (system-admin only)"""

        try:
            with get_db_cursor() as cursor:
                cursor.execute("""
                    UPDATE projects 
                    SET deleted_at = NULL, updated_at = NOW()
                    WHERE id = %s AND deleted_at IS NOT NULL
                    RETURNING *
                """, (project_id,))
                
                restored_project = cursor.fetchone()
                
                if not restored_project:
                    return {'error': 'Project not found or not deleted'}, 404
                
                return {
                    'message': f'Project "{restored_project["name"]}" restored successfully',
                    'project': restored_project
                }
        except Exception as e:
            if 'duplicate key value violates unique constraint' in str(e):
                return {'error': 'Cannot restore: A project with this name already exists'}, 409
            logger.exception(f"Error restoring project {project_id}: {str(e)}")
            return {'error': f'Database error: {str(e)}'}, 500


@project_ns.route('/<string:project_id>/users')
class ProjectUsers(Resource):
    
    ### GET /projects/<project_id>/users ###
    
    @api.doc('list_project_users')
    @require_auth(keycloak_auth)
    @require_permission('view_project_users', resource_type='project', resource_id_arg='project_id')
    def get(self, project_id):

        """List users associated with a project"""

        try:
            # Get all users with any project role
            all_project_admins = keycloak_auth.get_users_by_attribute('project-admin', project_id)
            all_project_contributors = keycloak_auth.get_users_by_attribute('project-contributor', project_id)
            all_project_viewers = keycloak_auth.get_users_by_attribute('project-viewer', project_id)

            # Create sets of user IDs for each role
            admin_user_ids = {user['user_id'] for user in all_project_admins}
            contributor_user_ids = {user['user_id'] for user in all_project_contributors}
            viewer_user_ids = {user['user_id'] for user in all_project_viewers}

            # Apply role hierarchy: admin > contributor > viewer
            # Remove lower privilege roles if user has higher privilege
            
            # If user is admin, remove them from contributor and viewer lists
            contributor_user_ids = contributor_user_ids - admin_user_ids
            viewer_user_ids = viewer_user_ids - admin_user_ids
            
            # If user is contributor (but not admin), remove them from viewer list
            viewer_user_ids = viewer_user_ids - contributor_user_ids

            # Filter the user lists based on the cleaned user ID sets
            project_admins = [user for user in all_project_admins if user['user_id'] in admin_user_ids]
            project_contributors = [user for user in all_project_contributors if user['user_id'] in contributor_user_ids]
            project_viewers = [user for user in all_project_viewers if user['user_id'] in viewer_user_ids]

            return {
                'project_id': project_id,
                'project_admins': project_admins,
                'project_contributors': project_contributors,
                'project_viewers': project_viewers,
                'total_users': len(project_admins) + len(project_contributors) + len(project_viewers)
            }
        except Exception as e:
            logger.exception(f"Error retrieving users for project {project_id}: {str(e)}")
            return {'error': f'Failed to retrieve project users: {str(e)}'}, 500
    
    ### POST /projects/<project_id>/users ###
    ### Body: { "user_id": "<keycloak_user_id>", "role": "project-admin|project-contributor|project-viewer", "redirect_uri": "<redirect_uri>" } ###
    
    @api.doc('add_project_user')
    @require_auth(keycloak_auth)
    @require_permission('manage_project_users', resource_type='project', resource_id_arg='project_id')
    def post(self, project_id):
        """Add a user to a project with a specific role"""

        try:
            data = request.get_json()
            if not data:
                return {'error': 'No JSON data provided'}, 400

            user_id = data.get('user_id')
            role = data.get('role')
            redirect_uri = data.get('redirect_uri')

            if not user_id or role not in ['project-admin', 'project-contributor', 'project-viewer']:
                return {'error': 'user_id and valid role (project-admin, project-contributor, project-viewer) are required'}, 400

            if not redirect_uri:
                return {'error': 'redirect_uri is required for acceptance link'}, 400

            # Check if user exists in Keycloak
            user = keycloak_auth.get_user(user_id)
            if not user:
                return {'error': 'User not found in Keycloak'}, 404

            if 'force_role' in data:
                role_project_member(user["id"], project_id, role)
                return f"User role updated for project {project_id}"
            else:
                response = invite_user_to_project(user, redirect_uri, project_id, role)
            return response
        except Exception as e:
            logger.exception(f"Error adding user to project: {str(e)}")
            return {'error': f'Failed to add user to project: {str(e)}'}, 500


@project_ns.route('/<string:project_id>/users/<string:user_id>')
class DeleteProjectUsers(Resource):

    ### DELETE /projects/<project_id>/users ###

    @api.doc('remove_project_user')
    @require_auth(keycloak_auth)
    @require_permission('manage_project_users', resource_type='project', resource_id_arg='project_id')
    def delete(self, project_id, user_id):

        """Remove a user from a project"""

        try:
            # Check if user exists in Keycloak
            user = keycloak_auth.get_user(user_id)
            if not user:
                return {'error': 'User not found in Keycloak'}, 404

            # Remove user from all project roles
            removed_roles = []
            for role in ['project-admin', 'project-contributor', 'project-viewer']:
                if keycloak_auth.user_has_attribute(user_id, role, project_id):
                    success = keycloak_auth.remove_attribute_value(user_id, role, project_id)
                    if success:
                        removed_roles.append(role)
                        print(f"Removed project_id {project_id} from role {role} for user {user_id}")
                    else:
                        return {'error': f'Failed to remove role {role}'}, 500
            
            if not removed_roles:
                return {'message': 'User was not associated with the project'}, 200

            return {
                'message': 'User removed from project successfully',
                'user_id': user_id,
                'project_id': project_id,
                'removed_roles': removed_roles
            }, 200

        except Exception as e:
            logger.exception(f"Error removing user from project: {str(e)}")
            return {'error': f'Failed to remove user from project: {str(e)}'}, 500


##########################
### SUBMISSIONS 
##########################

@project_ns.route('/<string:project_id>/submissions2')
class ProjectSubmissions2(Resource):

    ### GET /projects/<project_id>/submissions2

    @api.doc('list_submissions_v2')
    @require_auth(keycloak_auth) 
    @require_permission('view_project_submissions', resource_type='project', resource_id_arg='project_id')
    def get(self, project_id):

        """List all submissions including drafts"""

        try:
            with get_db_cursor() as cursor:
                cursor.execute("""
                    SELECT s.*, 
                           COUNT(sf.id) as file_count,
                           ARRAY_AGG(sf.filename) FILTER (WHERE sf.id IS NOT NULL) as filenames
                    FROM submissions s
                    LEFT JOIN submission_files sf ON s.id = sf.submission_id
                    WHERE s.project_id = %s
                    GROUP BY s.id
                    ORDER BY s.created_at DESC
                """, (project_id,))
                
                submissions = cursor.fetchall()
                
                return {
                    'project_id': project_id,
                    'submissions': submissions,
                    'total': len(submissions)
                }
                
        except Exception as e:
            logger.exception(f"Error listing submissions: {str(e)}")
            return {'error': f'Failed to list submissions: {str(e)}'}, 500
        
    ### POST /projects/<project_id>/submissions2

    @api.doc('create_submission_v2')
    @require_auth(keycloak_auth)
    @require_permission('upload_submission', resource_type='project', resource_id_arg='project_id')
    def post(self, project_id):

        """Create a new submission"""
        
        try:
            data = request.get_json()
            if not data:
                return {'error': 'No JSON data provided'}, 400

            submission_name = data.get('submission_name')
            
            if not submission_name:
                return {'error': 'submission_name is required'}, 400
            

            with get_db_cursor() as cursor:
                cursor.execute("""
                    INSERT INTO submissions (project_id, submission_name, status)
                    VALUES (%s, %s, 'draft')
                    RETURNING *
                """, (project_id, submission_name))
                
                new_submission = cursor.fetchone()
                
                return {
                    'message': 'Submission created successfully',
                    'submission': new_submission
                }, 201

        except Exception as e:
            logger.exception(f"Error creating submission for project {project_id}: {str(e)}")
            return {'error': f'Failed to create submission: {str(e)}'}, 500

@project_ns.route('/<string:project_id>/submissions2/<string:submission_id>')
class ProjectSubmission2(Resource):

    ### GET /projects/<project_id>/submissions2/<submission_id>

    @api.doc('get_submission_v2')
    @require_auth(keycloak_auth)
    @require_permission('view_project_submissions', resource_type='project', resource_id_arg='project_id')
    def get(self, project_id, submission_id):

        """Get submission details including associated files"""

        try:
            with get_db_cursor() as cursor:
                # Get submission details only
                cursor.execute("""
                    SELECT s.*, p.id, p.name as project_name, pat.id as pathogend_id, pat.name as pathogen_name, COUNT(sf.id) as file_count
                    FROM submissions s
                    LEFT JOIN submission_files sf ON s.id = sf.submission_id
                    LEFT JOIN projects p ON s.project_id = p.id
                    LEFT JOIN pathogens pat ON p.pathogen_id::uuid = pat.id::uuid
                    WHERE s.id = %s AND s.project_id = %s
                    GROUP BY s.id, p.id, pat.id
                """, (submission_id, project_id))
                
                submission = cursor.fetchone()
                
                if not submission:
                    return {'error': 'Submission not found'}, 404
                

                cursor.execute("""
                    SELECT * FROM submission_files
                    WHERE submission_id = %s
                """, (submission_id,))
                
                files = cursor.fetchall()
                
                return {
                    'submission': submission,
                    'files': files
                }
        except Exception as e:
            logger.exception(f"Error retrieving submission {submission_id}: {str(e)}")
            return {'error': f'Failed to retrieve submission: {str(e)}'}, 500


@project_ns.route('/<string:project_id>/submissions/<string:submission_id>/upload2')
class ProjectSubmissionFiles2(Resource):

    ### POST /projects/<project_id>/submissions2/<submission_id>/upload2

    @api.doc('upload_file_v2')
    @require_auth(keycloak_auth)
    @require_permission('upload_submission', resource_type='project', resource_id_arg='project_id')
    def post(self, project_id, submission_id):

        """Upload a file to submission with streaming to MinIO"""

        try:
            
            with get_db_cursor() as cursor:
                cursor.execute("""
                    SELECT * FROM submissions 
                    WHERE id = %s AND project_id = %s
                """, (submission_id, project_id))
                
                submission = cursor.fetchone()
                if not submission:
                    return {'error': 'Submission not found'}, 404

                if submission['status'] not in ['draft', 'error']:
                    return {'error': f'Cannot upload files to submission in status: {submission["status"]}.'}, 400

            # Check file upload
            if 'file' not in request.files:
                return {'error': 'No file provided'}, 400
            
            file = request.files['file']
            if not file or not file.filename:
                return {'error': 'Invalid file'}, 400

            # Determine file type
            filename = file.filename.lower()
            if filename.endswith('.tsv') or filename.endswith('.txt'):
                file_type = 'tsv'
            elif filename.endswith(('.fasta', '.fa', '.fas')):
                file_type = 'fasta'
            else:
                return {'error': 'File must be TSV or FASTA format'}, 400

            # Stream process file and calculate metadata
            file_data = []
            file_size = 0
            md5_hash = hashlib.md5()
            
            # Read file in chunks for streaming
            while True:
                chunk = file.stream.read(8192)  
                if not chunk:
                    break
                file_data.append(chunk)
                file_size += len(chunk)
                md5_hash.update(chunk)
            
            file_md5 = md5_hash.hexdigest()
            
            # Generate object_id for MinIO
            object_id = str(uuid.uuid4())
            
            # Upload directly to MinIO
            file_content = b''.join(file_data)
            
            try:
                # Get MinIO credentials and upload
                minio_bucket = settings.MINIO_BUCKET 
                minio_client = get_minio_client(self)
                
                # Upload to MinIO with object_id as the key
                from io import BytesIO
                file_stream = BytesIO(file_content)
                
                result = minio_client.put_object(
                    bucket_name=minio_bucket,
                    object_name=object_id,
                    data=file_stream,
                    length=file_size,
                    content_type='application/octet-stream'
                )
                
                logger.info(f"Uploaded {file.filename} ({file_size} bytes) to MinIO bucket '{minio_bucket}' with object_id {object_id}")
                
            except Exception as upload_error:
                logger.exception(f"Failed to upload file to MinIO: {str(upload_error)}")
                return {'error': f'MinIO upload failed: {str(upload_error)}'}, 500
            
            # Store file record in database
            with get_db_cursor() as cursor:
                cursor.execute("""
                    INSERT INTO submission_files 
                    (submission_id, filename, file_type, object_id, file_size, md5_hash)
                    VALUES (%s, %s, %s, %s, %s, %s)
                    RETURNING *
                """, (submission_id, file.filename, file_type, object_id, file_size, file_md5))
                
                file_record = cursor.fetchone()
            
            return {
                'message': 'File uploaded successfully',
                'submission_id': file_record['submission_id'],
                'file': {
                    'id': file_record['id'],
                    'filename': file_record['filename'],
                    'file_type': file_record['file_type'],
                    'file_size': file_record['file_size'],
                    'object_id': file_record['object_id']
                }
            }, 201
            
        except Exception as e:
            logger.exception(f"Error uploading file to submission {submission_id}")
            return {'error': f'Upload failed: {str(e)}'}, 500

    

@project_ns.route('/<string:project_id>/submissions/<string:submission_id>/files2/<string:file_id>')
class ReplaceProjectSubmissionFile2(Resource):

    ### PUT /projects/<project_id>/submissions2/<submission_id>/files2/<file_id>

    @api.doc('replace_file_v2')
    @require_auth(keycloak_auth)
    @require_permission('upload_submission', resource_type='project', resource_id_arg='project_id')
    def put(self, project_id, submission_id, file_id):
        """Replace an existing submission file with a new upload (streaming to MinIO)"""
        # Similar to upload but replaces existing file record
        pass  # Implementation would be similar to the upload_file_v2 method

    
    ### DELETE /projects/<project_id>/submissions2/<submission_id>/files2/<file_id>
    
    @api.doc('delete_file_v2')
    @require_auth(keycloak_auth)
    @require_permission('upload_submission', resource_type='project', resource_id_arg='project_id')
    def delete(self, project_id, submission_id, file_id):

        """Delete a submission file both from MinIO and database"""
        
        try:
            # Verify submission exists and is in 'uploading' status
            with get_db_cursor() as cursor:
                cursor.execute("""
                    SELECT * FROM submissions 
                    WHERE id = %s AND project_id = %s
                """, (submission_id, project_id))
                
                submission = cursor.fetchone()
                if not submission:
                    return {'error': 'Submission not found'}, 404

                if submission['status'] not in ['draft', 'error']:
                    return {'error': f'Cannot delete files from submission in status: {submission["status"]}.'}, 400

                # Verify file exists in this submission
                cursor.execute("""
                    SELECT * FROM submission_files 
                    WHERE id = %s AND submission_id = %s
                """, (file_id, submission_id))
                
                file_record = cursor.fetchone()
                if not file_record:
                    return {'error': 'File not found'}, 404

            # Delete from MinIO
            try:
                minio_bucket = settings.MINIO_BUCKET
                minio_client = get_minio_client(self)
                
                minio_client.remove_object(
                    bucket_name=minio_bucket,
                    object_name=file_record['object_id']
                )
                
                logger.info(f"Deleted file {file_record['filename']} from MinIO bucket '{minio_bucket}'")
                
            except Exception as delete_error:
                logger.exception(f"Failed to delete file from MinIO: {str(delete_error)}")
                return {'error': f'MinIO deletion failed: {str(delete_error)}'}, 500

            # Delete from database
            with get_db_cursor() as cursor:
                cursor.execute("""
                    DELETE FROM submission_files 
                    WHERE id = %s
                """, (file_id,))
            
            return {
                'message': 'File deleted successfully',
                'file_id': file_id
            }, 200
            
        except Exception as e:
            logger.exception(f"Error deleting file {file_id} from submission {submission_id}: {str(e)}")
            return {'error': f'Deletion failed: {str(e)}'}, 500



@project_ns.route('/<string:project_id>/submissions/<string:submission_id>/validate2')
class ProjectSubmissionValidate2(Resource):

    ### POST /projects/<project_id>/submissions2/<submission_id>/validate2

    @api.doc('validate_submission_v2')
    @require_auth(keycloak_auth)
    @require_permission('upload_submission', resource_type='project', resource_id_arg='project_id')
    def post(self, project_id, submission_id):

        """Validate submission files"""
        
        try:

            post_data = request.get_json()

            schema = post_data.get('schema')

            # Get uploaded files for basic validation
            with get_db_cursor() as cursor:
                cursor.execute("""
                    SELECT * FROM submission_files 
                    WHERE submission_id = %s
                """, (submission_id,))
                files = cursor.fetchall()

            tsv_files = [f for f in files if f['file_type'] == 'tsv']
            fasta_files = [f for f in files if f['file_type'] == 'fasta']

            # Basic validation: check file counts
            if len(tsv_files) != 1:
                with get_db_cursor() as cursor:
                    cursor.execute("""
                        UPDATE submissions 
                        SET status = 'error'
                        WHERE id = %s
                    """, (submission_id,))
                
                return {
                    'status': 'error',
                    'validation_errors': [f'Exactly 1 TSV file required, found {len(tsv_files)}']
                }, 400
            
            if len(fasta_files) == 0:
                with get_db_cursor() as cursor:
                    cursor.execute("""
                        UPDATE submissions 
                        SET status = 'error'
                        WHERE id = %s
                    """, (submission_id,))
                
                return {
                    'status': 'error',
                    'validation_errors': ['At least 1 FASTA file required']
                }, 400
            
            tsv_file_record = tsv_files[0]
            
            minio_bucket = settings.MINIO_BUCKET
            minio_client = get_minio_client(self)

            try:
                # Set submission status to 'validating' before starting intensive validation
                with get_db_cursor() as cursor:
                    cursor.execute("""
                        UPDATE submissions 
                        SET status = 'validating', updated_at = NOW()
                        WHERE id = %s
                    """, (submission_id,))

                # Read and convert TSV file
                tsv_object = minio_client.get_object(
                    bucket_name=minio_bucket,
                    object_name=tsv_file_record['object_id']
                )
                tsv_content = tsv_object.read().decode('utf-8')
                
                tsv_json = tsv_to_json(tsv_content)

                print("TSV converted to JSON:")
                
                # print truncated tsv
                print(json.dumps(tsv_json)[:500] + '...')
<<<<<<< HEAD
=======

                data = {
                    "samples": tsv_json
                }

                validation = validate_against_schema(data, schema)

>>>>>>> a946c250
                
                # Check total file size to determine if we should use async validation
                total_file_size = sum(f['file_size'] for f in files)
                
                # 50MB threshold for async validation
                if total_file_size > 50 * 1024 * 1024:
                    print(f"Large files detected ({total_file_size} bytes). Starting async validation...")
                    
                    # Start background validation
                    validation_thread = threading.Thread(
                        target=perform_async_validation,
                        args=(submission_id, tsv_json),
                        daemon=True
                    )
                    validation_thread.start()
                    
                    return {
                        'status': 'validating',
                        'message': 'Large files detected. Validation started in background.',
                        'check_status_url': f'/projects/{project_id}/submissions2/{submission_id}/status'
                    }, 202
                else:
                    # Perform synchronous validation for smaller files
                    print(f"Small files ({total_file_size} bytes). Performing synchronous validation...")
                    result = perform_validation(submission_id, tsv_json)
                    
                    # Update database with result
                    with get_db_cursor() as cursor:
                        if result['status'] == 'validated':
                            cursor.execute("""
                                UPDATE submissions 
                                SET status = 'validated', updated_at = NOW()
                                WHERE id = %s
                            """, (submission_id,))
                            
                            return {
                                'status': 'validated',
                                'validation_warnings': result.get('validation_warnings', [])
                            }, 200
                        else:
                            cursor.execute("""
                                UPDATE submissions 
                                SET status = 'error', updated_at = NOW()
                                WHERE id = %s
                            """, (submission_id,))
                            
                            return {
                                'status': 'error',
                                'validation_errors': result.get('validation_errors', [])
                            }, 400

            except Exception as e:
                logger.exception(f"Error during validation of submission {submission_id}: {str(e)}")
                
                # Update submission status to error
                try:
                    with get_db_cursor() as cursor:
                        cursor.execute("""
                            UPDATE submissions 
                            SET status = 'error', updated_at = NOW()
                            WHERE id = %s
                        """, (submission_id,))
                except Exception as db_error:
                    logger.exception(f"Failed to update submission status: {str(db_error)}")
                    
                return {'error': f'Validation failed: {str(e)}'}, 500

        except Exception as e:
            logger.exception(f"Error during validation setup for submission {submission_id}: {str(e)}")
            return {'error': f'Validation setup failed: {str(e)}'}, 500


@project_ns.route('/<string:project_id>/submissions2/<string:submission_id>/status')
class ProjectSubmissionStatus(Resource):

    ### GET /projects/<project_id>/submissions2/<submission_id>/status

    @api.doc('get_submission_status')
    @require_auth(keycloak_auth)
    @require_permission('view_project_submissions', resource_type='project', resource_id_arg='project_id')
    def get(self, project_id, submission_id):
        """Get current submission status and progress information"""
        
        try:
            with get_db_cursor() as cursor:
                cursor.execute("""
                    SELECT id, status, created_at, updated_at, name
                    FROM submissions
                    WHERE id = %s AND project_id = %s
                """, (submission_id, project_id))
                
                submission = cursor.fetchone()
                if not submission:
                    return {'error': 'Submission not found'}, 404
                
                # Get file count for additional context
                cursor.execute("""
                    SELECT COUNT(*) as file_count,
                           SUM(CASE WHEN file_type = 'tsv' THEN 1 ELSE 0 END) as tsv_count,
                           SUM(CASE WHEN file_type = 'fasta' THEN 1 ELSE 0 END) as fasta_count,
                           SUM(file_size) as total_size
                    FROM submission_files
                    WHERE submission_id = %s
                """, (submission_id,))
                
                file_stats = cursor.fetchone()
                
                response = {
                    'submission_id': submission_id,
                    'name': submission['name'],
                    'status': submission['status'],
                    'created_at': submission['created_at'],
                    'last_updated': submission['updated_at'],
                    'file_stats': {
                        'total_files': file_stats['file_count'] or 0,
                        'tsv_files': file_stats['tsv_count'] or 0,
                        'fasta_files': file_stats['fasta_count'] or 0,
                        'total_size_bytes': file_stats['total_size'] or 0
                    }
                }
                
                # Add status-specific information
                if submission['status'] == 'validating':
                    response['message'] = 'Validation in progress. Please check back in a few minutes.'
                elif submission['status'] == 'error':
                    response['message'] = 'Validation failed. Check validation errors.'
                elif submission['status'] == 'validated':
                    response['message'] = 'Validation completed successfully.'
                    response['actions'] = {
                        'can_finalize': True,
                        'finalize_url': f'/projects/{project_id}/submissions/{submission_id}/finalise'
                    }
                elif submission['status'] == 'draft':
                    response['message'] = 'Upload files and validate to proceed.'
                
                return response
                
        except Exception as e:
            logger.exception(f"Error checking submission status: {str(e)}")
            return {'error': f'Status check failed: {str(e)}'}, 500


@project_ns.route('/<string:project_id>/submissions/<string:submission_id>/finalise')
class ProjectSubmissionFinalise(Resource):

    ### POST /projects/<project_id>/submissions/<submission_id>/finalise

    @api.doc('finalise_submission')
    @require_auth(keycloak_auth)
    @require_permission('upload_submission', resource_type='project', resource_id_arg='project_id')
    def post(self, project_id, submission_id):

        """Finalise submission after validation - splits TSV data into isolates"""
        
        try:
            # Get submission details and verify it exists and belongs to the project
            with get_db_cursor() as cursor:
                cursor.execute("""
                    SELECT s.*, p.privacy, p.organisation_id 
                    FROM submissions s
                    LEFT JOIN projects p ON s.project_id = p.id
                    WHERE s.id = %s AND s.project_id = %s
                """, (submission_id, project_id))
                
                submission = cursor.fetchone()
                if not submission:
                    return {'error': 'Submission not found'}, 404
                
                # Check if submission is in a valid state for finalisation
                if submission['status'] != 'validated':
                    return {
                        'error': f"Cannot finalise submission with status '{submission['status']}'."
                    }, 400
            
            # Call the split_submission function
            success, message = split_submission(submission_id)
            
            if success:
                # Get all isolates for this submission - NEW CURSOR CONTEXT
                with get_db_cursor() as cursor:
                    cursor.execute("""
                        SELECT * FROM isolates 
                        WHERE submission_id = %s
                    """, (submission_id,))

                    isolates = cursor.fetchall()

                    if not isolates:
                        return {
                            'error': 'No isolates found for submission',
                            'submission_id': submission_id
                        }, 400

                    # Process each isolate and save FASTA to MinIO
                    minio_client = get_minio_client(self)
                    minio_bucket = settings.MINIO_BUCKET
                    saved_fastas = []
                    failed_fastas = []
                    indexed_samples = 0
                    failed_samples = 0

                    for isolate in isolates:
                        
                        try:
                            # Get FASTA data for this isolate
                            fasta_data = get_isolate_fasta(isolate['id'])
                            
                            if not fasta_data:
                                failed_fastas.append({
                                    'isolate_id': isolate['id'],
                                    'isolate_sample_id': isolate['isolate_data'].get('isolate_id'),
                                    'fasta_file_name': isolate['isolate_data'].get('fasta_file_name'),
                                    'fasta_header_name': isolate['isolate_data'].get('fasta_header_name'),
                                    'error': 'No FASTA data found'
                                })
                                continue
                                
                            # Generate object_id for MinIO storage
                            fasta_object_id = str(uuid.uuid4())
                            
                            # Calculate file size and MD5
                            fasta_bytes = fasta_data.encode('utf-8')
                            fasta_size = len(fasta_bytes)
                            fasta_md5 = hashlib.md5(fasta_bytes).hexdigest()
                            
                            # Upload FASTA to MinIO
                            fasta_stream = BytesIO(fasta_bytes)
                            
                            minio_client.put_object(
                                bucket_name=minio_bucket,
                                object_name=fasta_object_id,
                                data=fasta_stream,
                                length=fasta_size,
                                content_type='text/plain'
                            )
                            
                            # Update isolate record with object_id and file details
                            cursor.execute("""
                                UPDATE isolates 
                                SET object_id = %s, updated_at = NOW()
                                WHERE id = %s
                            """, (fasta_object_id, isolate['id']))
                            
                            # Save FASTA file record to submission_files table with isolate_id
                            cursor.execute("""
                                INSERT INTO submission_files 
                                (submission_id, filename, file_type, object_id, file_size, md5_hash, isolate_id)
                                VALUES (%s, %s, %s, %s, %s, %s, %s)
                            """, (submission_id, f"{isolate.get('sample_id', isolate['id'])}.fasta", 
                                    'fasta', fasta_object_id, fasta_size, fasta_md5, isolate['id']))
                            
                            saved_fastas.append({
                                'isolate_id': isolate['id'],
                                'sample_id': isolate.get('sample_id'),
                                'object_id': fasta_object_id,
                                'file_size': fasta_size
                            })
                            
                            logger.info(f"Saved FASTA for isolate {isolate['id']} to MinIO with object_id {fasta_object_id}")

                            # Elasticsearch indexing

                            try:
                                isolate_data = dict(isolate)

                                isolate_data['object_id'] = fasta_object_id

                                # Convert datetime objects to ISO format strings
                                for key, value in isolate_data.items():
                                    if isinstance(value, datetime):
                                        isolate_data[key] = value.isoformat()
                                    elif isinstance(value, date):
                                        isolate_data[key] = value.isoformat()

                                # index to elasticsearch
                                sample_doc = {
                                    "project_id": project_id,
                                    "organisation_id": submission.get('organisation_id'),
                                    "privacy": submission.get('privacy'),
                                    "status": submission.get('status'),
                                    **isolate_data
                                }
                                    
                                # Index this sample document
                                if send_to_elastic("agari-samples", sample_doc):
                                    indexed_samples += 1
                                else:
                                    failed_samples += 1

                            except Exception as es_error:
                                logger.exception(f"Failed to index isolate {isolate['id']} to Elasticsearch: {str(es_error)}")
                                failed_samples += 1
                            


                        except Exception as fasta_error:
                            logger.exception(f"Failed to process FASTA for isolate {isolate['id']}: {str(fasta_error)}")
                            failed_fastas.append({
                                'isolate_id': isolate['id'],
                                'sample_id': isolate.get('sample_id'),
                                'error': str(fasta_error)
                            })

                    # Update submission status
                    cursor.execute("""
                        UPDATE submissions 
                        SET status = 'finalised', updated_at = NOW()
                        WHERE id = %s
                    """, (submission_id,))

                return {
                    'message': 'Submission finalised successfully',
                    'submission_id': submission_id,
                    'status': 'finalised',
                    'details': message,
                    'isolates_processed': len(isolates),
                    'fastas_saved': len(saved_fastas),
                    'fastas_failed': len(failed_fastas),
                    'saved_fastas': saved_fastas,
                    'failed_fastas': failed_fastas if failed_fastas else None,
                    'indexed_samples': indexed_samples,
                    'failed_samples': failed_samples if failed_samples else None
                }, 200
            else:
                return {'error': message}, 400
            
        except Exception as e:
            # Update submission status to error
            with get_db_cursor() as cursor:
                cursor.execute("""
                    UPDATE submissions 
                    SET status = 'error', updated_at = NOW()
                    WHERE id = %s
                """, (submission_id,))
            
            logger.exception(f"Error finalising submission {submission_id}: {str(e)}")
            return {'error': f'Finalisation failed: {str(e)}'}, 500


@project_ns.route('/<string:project_id>/submissions/<string:submission_id>/isolates')
class ProjectSubmissionIsolates(Resource):

    ### GET /projects/<project_id>/submissions/<submission_id>/isolates ###

    @api.doc('list_submission_isolates')
    @require_auth(keycloak_auth)
    @require_permission('view_project_submissions', resource_type='project', resource_id_arg='project_id')
    def get(self, project_id, submission_id):

        """List all isolates for a specific submission"""

        try:
            with get_db_cursor() as cursor:
                cursor.execute("""
                    SELECT *
                    FROM isolates
                    WHERE submission_id = %s
                    ORDER BY created_at DESC
                """, (submission_id,))

                isolates = cursor.fetchall()

                return {
                    'project_id': project_id,
                    'submission_id': submission_id,
                    'total_isolates': len(isolates),
                    'isolates': isolates
                }
        except Exception as e:
            logger.exception(f"Error retrieving isolates for submission {submission_id}: {str(e)}")
            return {'error': f'Database error: {str(e)}'}, 500


@project_ns.route('/<string:project_id>/submissions/<string:submission_id>/isolates/<string:isolate_id>/sequence')
class ProjectSubmissionIsolate(Resource):

    ### GET /projects/<project_id>/submissions/<submission_id>/isolates/<isolate_id>/sequence ###

    @api.doc('get_isolate_sequence')
    @require_auth(keycloak_auth)
    @require_permission('view_project_submissions', resource_type='project', resource_id_arg='project_id')
    def get(self, project_id, submission_id, isolate_id):

        """Retrieve a download link for the FASTA file of a specific isolate"""

        try:
            with get_db_cursor() as cursor:
                cursor.execute("""
                    SELECT sf.*
                    FROM submission_files sf
                    JOIN isolates i ON sf.isolate_id = i.id
                    WHERE i.id = %s AND i.submission_id = %s
                """, (isolate_id, submission_id))

                file_record = cursor.fetchone()

                if not file_record:
                    return {'error': 'FASTA file for isolate not found'}, 404

                # Get file details from the record
                file_size = file_record.get('file_size', 0)
                object_id = file_record['object_id']
                filename = file_record['filename']

                # Get MinIO client and generate presigned download URL
                try:
                    minio_client = get_minio_client(self)
                    minio_bucket = settings.MINIO_BUCKET
                    
                    # Generate presigned download URL (valid for 1 hour)
                    from datetime import timedelta
                    file_url = minio_client.presigned_get_object(
                        bucket_name=minio_bucket,
                        object_name=object_id,
                        expires=timedelta(hours=1)
                    )
                    
                    return {
                        'isolate_id': isolate_id,
                        'file_url': file_url,
                        'object_id': object_id,
                        'filename': filename,
                        'file_size': file_size
                    }
                    
                except Exception as minio_error:
                    logger.exception(f"Failed to generate MinIO presigned URL: {str(minio_error)}")
                    return {'error': f'Failed to generate download link: {str(minio_error)}'}, 500

        except Exception as e:
            logger.exception(f"Error retrieving download URL for isolate {isolate_id}: {str(e)}")
            return {'error': f'Failed to get download URL: {str(e)}'}, 500


@project_ns.route('/<string:project_id>/submissions/<string:submission_id>/publish2')
class ProjectSubmissionPublish2(Resource):

    ### POST /projects/<project_id>/submissions2/<submission_id>/publish2 ###

    @api.doc('publish_submission_v2')
    @require_auth(keycloak_auth)
    @require_permission('publish_submission', resource_type='project', resource_id_arg='project_id')
    def post(self, project_id, submission_id):

        """Publish a submission - makes isolates searchable"""

        try:

            if not submission_id:
                return {'error': 'submission_id is required'}, 400
            
            with get_db_cursor() as cursor:
                cursor.execute("""
                    SELECT * FROM submissions 
                    WHERE id = %s AND project_id = %s
                """, (submission_id, project_id))
                
                submission = cursor.fetchone()
                if not submission:
                    return {'error': 'Submission not found'}, 404
                
                if submission['status'] not in ['finalised', 'published']:
                    return {
                        'error': f"Cannot publish submission with status '{submission['status']}'."
                    }, 400
                
                with get_db_cursor() as cursor:
                    cursor.execute("""
                        UPDATE submissions 
                        SET status = 'published', updated_at = NOW()
                        WHERE id = %s
                    """, (submission_id,))

                # now we need to update the index in elasticsearch for all isolates in this submission
                # setting status to published

                with get_db_cursor() as cursor:
                    cursor.execute("""
                        SELECT * FROM isolates 
                        WHERE submission_id = %s
                    """, (submission_id,))

                    isolates = cursor.fetchall()

                    for isolate in isolates:
                        try:
                            # Fetch existing document from Elasticsearch
                            es_doc = get_isolate_from_elastic(isolate['id'])
                            print(es_doc)
                            if es_doc:
                                es_doc['_source']['status'] = 'published'
                                # Re-index the updated document
                                send_to_elastic("agari-samples", es_doc)
                        except Exception as es_error:
                            logger.exception(f"Failed to update isolate {isolate['id']} in Elasticsearch: {str(es_error)}")
                

            return {
                'message': 'Submission published successfully',
                'submission_id': submission_id,
                'status': 'published'
            }, 200


        except Exception as e:
            logger.exception(f"Error publishing submission {submission_id}: {str(e)}")
            return {'error': f'Publication failed: {str(e)}'}, 500


@project_ns.route('/<string:project_id>/submissions/<string:submission_id>/unpublish2')
class ProjectSubmissionUnpublish2(Resource):

    ### POST /projects/<project_id>/submissions2/<submission_id>/unpublish2 ###

    @api.doc('unpublish_submission_v2')
    @require_auth(keycloak_auth)
    @require_permission('publish_submission', resource_type='project', resource_id_arg='project_id')
    def post(self, project_id, submission_id):

        """Unpublish a submission - makes isolates non-searchable"""

        try:

            if not submission_id:
                return {'error': 'submission_id is required'}, 400
            
            with get_db_cursor() as cursor:
                cursor.execute("""
                    SELECT * FROM submissions 
                    WHERE id = %s AND project_id = %s
                """, (submission_id, project_id))
                
                submission = cursor.fetchone()
                if not submission:
                    return {'error': 'Submission not found'}, 404
                
                if submission['status'] != 'published':
                    return {
                        'error': f"Cannot unpublish submission with status '{submission['status']}'."
                    }, 400
                
                with get_db_cursor() as cursor:
                    cursor.execute("""
                        UPDATE submissions 
                        SET status = 'finalised', updated_at = NOW()
                        WHERE id = %s
                    """, (submission_id,))

            return {
                'message': 'Submission unpublished successfully',
                'submission_id': submission_id,
                'status': 'finalised'
            }, 200


        except Exception as e:
            logger.exception(f"Error unpublishing submission {submission_id}: {str(e)}")
            return {'error': f'Unpublication failed: {str(e)}'}, 500



###########################
### SEARCH
###########################

search_ns = api.namespace('search', description='Search endpoints')
@search_ns.route('/')

class Search(Resource):
    
    ### POST /search ###

    @api.doc('search_samples')
    @require_auth(keycloak_auth)
    def post(self):

        """Search published samples in Elasticsearch"""

        try:
            data = request.get_json()

            print(data)

            user_project_ids = keycloak_auth.get_user_projects()
            organisation_project_ids = keycloak_auth.get_user_organisation_projects()

            user_project_ids.extend(organisation_project_ids)

            access_filter = {
                "bool": {
                    "should": [
                        {
                            "terms": {
                                "projectId.keyword": user_project_ids
                            }
                        },
                        {
                            "terms": {
                                "privacy.keyword": ["public", "semi-private"],
                            }
                        }
                    ],
                    "minimum_should_match": 1
                }
            }

            print(f"Access filter: {access_filter}")

            # Add access filter to the query
            if 'query' in data and 'bool' in data['query']:
                if 'must' not in data['query']['bool']:
                    data['query']['bool']['must'] = []
                elif not isinstance(data['query']['bool']['must'], list):
                    data['query']['bool']['must'] = [data['query']['bool']['must']]
                
                data['query']['bool']['must'].append(access_filter)
            elif 'query' in data:
                existing_query = data['query']
                data['query'] = {
                    "bool": {
                        "must": [
                            existing_query
                            
                        ]
                    }
                }
            else:
                data['query'] = access_filter

            if not data:
                return {'error': 'No JSON data provided'}, 400

            results = query_elastic(data)

            return results, 200

        except Exception as e:
            logger.exception(f"Error searching samples: {str(e)}")
            return {'error': f'Search error: {str(e)}'}, 500





@project_ns.route('/<string:project_id>/submissions/<string:submission_id>/files/<string:object_id>')
class ProjectSubmissionFileDetails(Resource):
    ### GET /projects/<project_id>/submissions/<submission_id>/files/<object_id> ###

    @api.doc('get_submission_file_details')
    @require_auth(keycloak_auth)
    @require_permission('view_project_submissions', resource_type='project', resource_id_arg='project_id')
    def get(self, project_id, submission_id, object_id):

        """Get details for a submission file from SCORE (proxy endpoint)"""

        try:
            # Clean and validate UUIDs
            try:
                clean_project_id = str(uuid.UUID(project_id.strip('"')))
                clean_submission_id = str(uuid.UUID(submission_id.strip('"')))
            except ValueError as e:
                return {'error': f'Invalid UUID format: {str(e)}'}, 400

            # Get submission details to find the analysis_id and study_id
            with get_db_cursor() as cursor:
                cursor.execute("""
                    SELECT study_id, analysis_id
                    FROM submissions
                    WHERE id = %s AND project_id = %s
                """, (clean_submission_id, clean_project_id))
                
                submission = cursor.fetchone()
                
                if not submission:
                    return {'error': 'Submission not found for this project'}, 404
                
                study_id = submission.get('study_id')
                analysis_id = submission.get('analysis_id')

            if not analysis_id or not study_id:
                return {'error': 'Submission does not have associated analysis'}, 400

            # Get client token for SONG API
            song_token = keycloak_auth.get_client_token()
            if not song_token:
                return {'error': 'Failed to authenticate with SONG service'}, 500

            song_headers = {
                'Authorization': f'Bearer {song_token}',
                'Content-Type': 'application/json'
            }

            # Get analysis details from SONG to find file size
            song_analysis_url = f"{SONG_URL}/studies/{study_id}/analysis/{analysis_id}"
            song_response = requests.get(song_analysis_url, headers=song_headers)

           

            if song_response.status_code != 200:
                return {'error': f'Failed to get analysis from SONG: {song_response.status_code} - {song_response.text}'}, song_response.status_code

            analysis_data = song_response.json()
            
            # Find the file with matching object_id in the files array
            file_info = None
            files = analysis_data.get('files', [])
            
            for file_obj in files:
                if file_obj.get('objectId') == object_id:
                    file_info = file_obj
                    break
            
            if not file_info:
                return {'error': f'File with object_id {object_id} not found in submission'}, 404

            file_size = file_info.get('fileSize', 0)

           
            
            # Get client token for SCORE API
            score_token = keycloak_auth.get_client_token()
            if not score_token:
                return {'error': 'Failed to authenticate with SCORE service'}, 500

            score_headers = {
                'Authorization': f'Bearer {score_token}',
                'User-Agent': 'Agari-Folio/1.0'
            }

            # Get download URL from SCORE
            score_file_url = f"{SCORE_URL}/download/{object_id}?offset=0&length={file_size}"

            print(f"Requesting download URL from SCORE: {score_file_url}")

            score_response = requests.get(score_file_url, headers=score_headers, allow_redirects=False)

            
            if score_response.status_code == 200:

                file_url = score_response.json().get('parts', [{}])[0].get('url')
                if not file_url:
                    return {'error': 'Download URL not found in SCORE response'}, 500

                return {
                    'file_url': file_url,
                    'object_id': object_id,
                    'file_size': file_size
                }, 200
            
               
            else:
                return {'error': f'Failed to get download URL from SCORE: {score_response.status_code} - {score_response.text}'}, score_response.status_code

        except Exception as e:
            logger.exception(f"Error getting download URL for file {object_id} in submission {submission_id}: {str(e)}")
            return {'error': f'Failed to get download URL: {str(e)}'}, 500






##########################
### INVITES
##########################

invite_ns = api.namespace('invites', description='Invite management endpoints')


@invite_ns.route('/project/<string:project_id>/<string:user_id>')
class ProjectInviteStatus(Resource):

    ### GET /invites/<user_id> ###

    @api.doc('get_project_invites')
    def get(self, project_id, user_id):
        user = keycloak_auth.get_user(user_id)
        if user.get("attributes"):
            invite = user["attributes"].get(project_id, [""])[0]
        print(invite)


@invite_ns.route('/project/<string:token>/accept')
class ProjectInviteConfirm(Resource):
    ### POST /invites/<token>/accept ###

    @api.doc('accept_project_invite')
    def post(self, token):
        user = keycloak_auth.get_users_by_attribute('invite_token', token)[0]
        user_id = user["user_id"]

        invite_project_id = user["attributes"].get("invite_project_id", [""])[0]
        invite_role = user["attributes"].get(f"invite_role_{invite_project_id}", [""])[0]

        removed_roles = role_project_member(user_id, invite_project_id, invite_role)
        print(f"Added project_id {invite_project_id} to role {invite_role} for user {user_id}")

        # Remove temp attributes
        keycloak_auth.remove_attribute_value(user_id, 'invite_token', token)
        keycloak_auth.remove_attribute_value(user_id, 'invite_project_id', invite_project_id)
        keycloak_auth.remove_attribute_value(user_id, f'invite_role_{invite_project_id}', invite_role)

        # Get access token for the user
        auth_tokens = keycloak_auth.get_user_auth_tokens(user_id)
        if not auth_tokens:
            return {'error': f'"Failed to obtain auth tokens for user {user_id}'}, 500

        return {
            'message': 'User added to project successfully',
            'user_id': user_id,
            'project_id': invite_project_id,
            'new_role': invite_role,
            'removed_roles': removed_roles,
            'access_token': auth_tokens["access_token"],
            'refresh_token': auth_tokens["refresh_token"]
        }, 200


@invite_ns.route('/organisation/<string:token>/accept')
class OrganisationInviteConfirm(Resource):
    ### POST /invites/<token>/accept ###

    @api.doc('accept_organisation_invite')
    def post(self, token):
        user = keycloak_auth.get_users_by_attribute('invite_org_token', token)[0]
        user_id = user["user_id"]

        invite_org_id = user["attributes"].get("invite_org_id", [""])[0]
        invite_org_role = user["attributes"].get(f"invite_org_role_{invite_org_id}", [""])[0]

        result = role_org_member(user_id, invite_org_id, invite_org_role)

        # Remove temp attributes
        keycloak_auth.remove_attribute_value(user_id, 'invite_org_token', token)
        keycloak_auth.remove_attribute_value(user_id, 'invite_org_id', invite_org_id)
        keycloak_auth.remove_attribute_value(user_id, f'invite_org_role_{invite_org_id}', invite_org_role)

        if invite_org_role == 'org-owner':
            user_attr = keycloak_auth.get_user_attributes(user_id)
            # Downgrade previous owner to org-admin
            role_org_member(user_attr["invite_org_old_owner"][0], invite_org_id, "org-admin")
            keycloak_auth.remove_attribute_value(user_id, "invite_org_old_owner", user_attr["invite_org_old_owner"][0])

        # Get access token for the user
        auth_tokens = keycloak_auth.get_user_auth_tokens(user_id)
        if not auth_tokens:
            return {'error': f'"Failed to obtain access token for user {user_id}'}, 500

        if result.get('success'):
            return {
                'message': f'User added to organisation with role "{invite_org_role}"',
                'user_id': user_id,
                'organisation_id': invite_org_id,
                'role': invite_org_role,
                'realm_role_assigned': f'agari-{invite_org_role}',
                'update_details': result.get('updates', {}),
                'access_token': auth_tokens["access_token"],
                'refresh_token': auth_tokens["refresh_token"]
            }
        else:
            return {
                'error': 'Failed to add user to organisation',
                'details': result.get('error'),
                'errors': result.get('errors', {})
            }, 500





























#############################################################################
### HERE BE DRAGONS 
#############################################################################
### HERE BE DRAGONS
#############################################################################

##########################
### SUBMISSIONS LEGACY
##########################


@project_ns.route('/<string:project_id>/submissions')
class ProjectSubmissions(Resource):

    ### GET /projects/<project_id>/submissions ###

    @api.doc('list_project_submissions')
    @require_auth(keycloak_auth)
    @require_permission('view_project_submissions', resource_type='project', resource_id_arg='project_id')
    def get(self, project_id):

        """List all submissions associated with a project"""

        try:
            with get_db_cursor() as cursor:
                cursor.execute("""
                    SELECT s.*
                    FROM submissions s
                    WHERE s.project_id = %s
                    ORDER BY s.created_at DESC
                """, (project_id,))
                
                submissions = cursor.fetchall()
                
                # Get logs for each submission
                for submission in submissions:
                    cursor.execute("""
                        SELECT *
                        FROM submissions_log
                        WHERE submission_id = %s
                        ORDER BY created_at DESC
                    """, (submission['id'],))
                    
                    submission['logs'] = cursor.fetchall()
                
                return {
                    'project_id': project_id,
                    'total_submissions': len(submissions),
                    'submissions': submissions
                }
        except Exception as e:
            logger.exception(f"Error retrieving submissions for project {project_id}: {str(e)}")
            return {'error': f'Database error: {str(e)}'}, 500
        
    

    ### POST /projects/<project_id>/submissions ###

    @api.doc('upload_submissions')
    @require_auth(keycloak_auth)
    @require_permission('upload_submission', resource_type='project', resource_id_arg='project_id')
    def post(self, project_id):

        """Submit an analysis (submission in Agari) to SONG (proxy endpoint)
        
        Accepts either:
        1. JSON data directly in request body
        2. TSV file upload with JSON metadata containing files array
        """

        try:
            data = None
            
            # Check if this is a file upload (multipart/form-data)
            if request.files and 'file' in request.files:
                file = request.files['file']
                
                if file.filename == '':
                    return {'error': 'No file selected'}, 400
                
                # Check if it's a TSV file
                if not file.filename.lower().endswith(('.tsv', '.txt')):
                    return {'error': 'File must be a TSV file (.tsv or .txt)'}, 400
                
                try:
                    # Read and convert TSV to JSON
                    file_content = file.read().decode('utf-8')
                    
                    metadata_json = request.form.get('metadata')

                    if not metadata_json:
                        return {'error': 'Metadata with files array is required when uploading TSV'}, 400

                    try:
                        metadata = json.loads(metadata_json)
                        
                        samples_data = tsv_to_json(file_content)

                        if 'studyId' not in metadata:
                            return {'error': 'studyId is required in metadata'}, 400
                        
                        if 'analysisType' not in metadata:
                            return {'error': 'analysisType is required in metadata'}, 400

                        if 'files' not in metadata:
                            return {'error': 'files array is required in metadata'}, 400

                        if 'submissionName' not in metadata:
                            return {'error': 'submissionName is required in metadata'}, 400

                    except json.JSONDecodeError as e:
                        return {'error': f'Invalid JSON in metadata field: {str(e)}'}, 400
                    
                    # Validate that files array exists in metadata
                    if 'files' not in metadata:
                        return {'error': 'files array required in metadata'}, 400
                    
                    # Build the complete payload
                    data = {
                        "studyId": metadata['studyId'],
                        "analysisType": metadata['analysisType'],
                        "files": metadata['files'],
                        "samples": samples_data
                    }
                    
                    print(f"Final payload structure: studyId={data['studyId']}, samples_count={len(data['samples'])}, files_count={len(data['files'])}")
                    
                except UnicodeDecodeError:
                    return {'error': 'File must be UTF-8 encoded'}, 400
                except Exception as e:
                    logger.exception(f"Error processing TSV: {str(e)}")
                    return {'error': f'Failed to process TSV file: {str(e)}'}, 500
            else:
                print("No file upload detected, checking for JSON body")
                # Get JSON data directly from request body
                data = request.get_json()
                
            if not data:
                return {'error': 'No data provided (either JSON or TSV file with metadata required)'}, 400

            # Get client token for SONG API
            song_token = keycloak_auth.get_client_token()
            if not song_token:
                return {'error': 'Failed to authenticate with SONG service'}, 500

            # Set up headers for SONG request
            song_headers = {
                'Authorization': f'Bearer {song_token}',
                'Content-Type': 'application/json'
            }
            
            # Forward the request to SONG
            song_submit_url = f"{SONG_URL}/submit/{metadata['studyId']}?allowDuplicates=true"
            song_response = requests.post(song_submit_url, headers=song_headers, json=data)

            print(f"SONG submit response status: {song_response.status_code}")
            
            # Forward SONG's response directly
            try:
                response_data = song_response.json()
            except:
                response_data = {'message': song_response.text}

            if song_response.status_code == 200:
                analysis_id = response_data.get('analysisId')
            else:
                analysis_id = None

            with get_db_cursor() as cursor:
                cursor.execute("""
                    INSERT INTO submissions (project_id, study_id, analysis_id, submission_name)
                    VALUES (%s, %s, %s, %s)
                    RETURNING id
                """, (project_id, metadata['studyId'], analysis_id, metadata.get('submissionName')))
                
                submission_id = cursor.fetchone()['id']

                log_submission(submission_id, request.user.get('user_id'), song_response.status_code, song_response.text)

                response_data['submission_id'] = submission_id

            return response_data, song_response.status_code

        except Exception as e:
            logger.exception(f"Error submitting analysis for project {project_id}: {str(e)}")
            return {'error': f'Failed to submit analysis: {str(e)}'}, 500
        

@project_ns.route('/<string:project_id>/submissions/<string:submission_id>')
class ProjectSubmission(Resource):
    
    ### GET /projects/<project_id>/submissions/<submission_id> ###

    @api.doc('get_project_submission')
    @require_auth(keycloak_auth)
    @require_permission('view_project_submissions', resource_type='project', resource_id_arg='project_id')
    def get(self, project_id, submission_id):

        """Get details of a specific submission associated with a project"""

        try:
            with get_db_cursor() as cursor:
                
                # Clean and validate project_id
                try:
                    clean_project_id = str(uuid.UUID(project_id.strip('"')))
                except ValueError:
                    return {'error': f'Invalid project_id format: {project_id}'}, 400
                
                # Clean and validate submission_id  
                try:
                    clean_submission_id = str(uuid.UUID(submission_id.strip('"')))
                except ValueError:
                    return {'error': f'Invalid submission_id format: {submission_id}'}, 400
                
                cursor.execute("""
                    SELECT s.*
                    FROM submissions s
                    WHERE s.project_id = %s AND s.id = %s
                """, (clean_project_id, clean_submission_id))
                
                submission = cursor.fetchone()
                
                if not submission:
                    return {'error': 'Submission not found for this project'}, 404
                
                # Get logs for this submission
                cursor.execute("""
                    SELECT *
                    FROM submissions_log
                    WHERE submission_id = %s
                    ORDER BY created_at DESC
                """, (clean_submission_id,))
                
                submission['logs'] = cursor.fetchall()
                
                # get analysis status from SONG
                analysis_id = submission.get('analysis_id')
                study_id = submission.get('study_id')

                if analysis_id and study_id:
                    # Get client token for SONG API
                    song_token = keycloak_auth.get_client_token()
                    if not song_token:
                        return {'error': 'Failed to authenticate with SONG service'}, 500

                    song_headers = {
                        'Authorization': f'Bearer {song_token}',
                        'Content-Type': 'application/json'
                    }

                    song_response = requests.get(f"{SONG_URL}/studies/{study_id}/analysis/{analysis_id}", headers=song_headers)

                    if song_response.status_code == 200:
                        song_data = song_response.json()
                        submission['analysis'] = song_data

                return submission
        except Exception as e:
            logger.exception(f"Error retrieving submission {submission_id} for project {project_id}: {str(e)}")
            return {'error': f'Database error: {str(e)}'}, 500


@project_ns.route('/<string:project_id>/submissions/<string:submission_id>/upload/init')
class ProjectSubmissionUploadInit(Resource):

    ### POST /projects/<project_id>/submissions/<submission_id>/upload/init ###

    @api.doc('init_submission_upload')
    @require_auth(keycloak_auth)
    @require_permission('upload_submission', resource_type='project', resource_id_arg='project_id')
    def post(self, project_id, submission_id):

        """Initialize upload with SCORE (Step 1 of upload process)"""

        try:

            data = request.get_json()

            object_id = data.get('object_id')
            file_size = data.get('fileSize')
            file_md5 = data.get('md5')
            overwrite = data.get('overwrite', True)

            if not object_id or not file_size or not file_md5:
                return {'error': 'object_id, fileSize, and md5 are required'}, 400

            # Get client token for SCORE API
            score_token = keycloak_auth.get_client_token()
            if not score_token:
                return {'error': 'Failed to authenticate with SCORE service'}, 500

            score_headers = {
                'Authorization': f'Bearer {score_token}',
                'Content-Type': 'application/x-www-form-urlencoded'
            }

            # Initialize upload with SCORE
            init_upload_url = f"{SCORE_URL}/upload/{object_id}/uploads"
            init_data = {
                'fileSize': file_size,
                'md5': file_md5,
                'overwrite': overwrite
            }

            init_response = requests.post(init_upload_url, headers=score_headers, data=init_data)
            
            if init_response.status_code != 200:
                log_submission(submission_id, request.user.get('user_id'), init_response.status_code, f'Failed to initialize upload: {init_response.status_code} - {init_response.text}')
                return {'error': f'Failed to initialize upload: {init_response.status_code} - {init_response.text}'}, init_response.status_code

            log_submission(submission_id, request.user.get('user_id'), init_response.status_code, 'Upload initialized successfully')
            return init_response.json(), 200

        except Exception as e:
            logger.exception(f"Error initializing upload for submission {submission_id}: {str(e)}")
            log_submission(submission_id, request.user.get('user_id'), 500, f'Failed to initialize upload: {str(e)}')
            return {'error': f'Failed to initialize upload: {str(e)}'}, 500


@project_ns.route('/<string:project_id>/submissions/<string:submission_id>/upload/finalise-part')
class ProjectSubmissionUploadFinalisePart(Resource):

    ### POST /projects/<project_id>/submissions/<submission_id>/upload/finalise-part ###

    @api.doc('finalise_part_upload')
    @require_auth(keycloak_auth)
    @require_permission('upload_submission', resource_type='project', resource_id_arg='project_id')
    def post(self, project_id, submission_id):

        """Finalize part upload with SCORE (Step 3 of upload process)"""

        try:
            data = request.get_json()
            if not data:
                return {'error': 'No JSON data provided'}, 400

            object_id = data.get('object_id')
            upload_id = data.get('upload_id')
            etag = data.get('etag')
            object_md5 = data.get('md5')
            part_number = data.get('part_number', 1)

            if not all([etag]):
                return {'error': 'object_id, upload_id, etag, and object_md5 are required'}, 400

            # Get client token for SCORE API
            score_token = keycloak_auth.get_client_token()
            if not score_token:
                return {'error': 'Failed to authenticate with SCORE service'}, 500

            score_json_headers = {
                'Authorization': f'Bearer {score_token}',
                'Content-Type': 'application/json'
            }

            # Finalise part upload
            finalise_part_url = f"{SCORE_URL}/upload/{object_id}/parts"
            finalise_part_params = {
                'partNumber': part_number,
                'etag': etag,
                'md5': object_md5,
                'uploadId': upload_id
            }
            
            finalise_part_response = requests.post(
                finalise_part_url, 
                headers=score_json_headers, 
                params=finalise_part_params
            )

            if finalise_part_response.status_code != 200:
                log_submission(submission_id, request.user.get('user_id'), finalise_part_response.status_code, finalise_part_response.text)
                return {'error': f'Failed to finalise part upload: {finalise_part_response.status_code} - {finalise_part_response.text}'}, finalise_part_response.status_code

            log_submission(submission_id, request.user.get('user_id'), finalise_part_response.status_code, 'Part upload finalised successfully')
            
            
            return {
                'message': 'Part upload finalized successfully',
                'object_id': object_id,
                'upload_id': upload_id,
                'part_number': part_number,
                'etag': etag
            }, 200

        except Exception as e:
            logger.exception(f"Error finalising part upload for submission {submission_id}: {str(e)}")
            log_submission(submission_id, request.user.get('user_id'), 500, f'{str(e)}')
            return {'error': f'Failed to finalise part upload: {str(e)}'}, 500


@project_ns.route('/<string:project_id>/submissions/<string:submission_id>/upload/finalise')
class ProjectSubmissionUploadFinalise(Resource):

    ### POST /projects/<project_id>/submissions/<submission_id>/upload/finalise ###

    @api.doc('finalize_upload')
    @require_auth(keycloak_auth)
    @require_permission('upload_submission', resource_type='project', resource_id_arg='project_id')
    def post(self, project_id, submission_id):

        """Finalize complete upload with SCORE (Step 4 of upload process)"""

        try:
            data = request.get_json()
            if not data:
                return {'error': 'No JSON data provided'}, 400

            object_id = data.get('object_id')
            upload_id = data.get('upload_id')
            parts = data.get('parts', [])  

            if not object_id or not upload_id:
                return {'error': 'object_id and upload_id are required'}, 400

            # Validate parts data if provided
            if parts and not isinstance(parts, list):
                return {'error': 'parts must be an array'}, 400

            # Get client token for SCORE API
            score_token = keycloak_auth.get_client_token()
            if not score_token:
                return {'error': 'Failed to authenticate with SCORE service'}, 500

            score_json_headers = {
                'Authorization': f'Bearer {score_token}',
                'Content-Type': 'application/json'
            }

            # Finalize complete upload
            finalize_upload_url = f"{SCORE_URL}/upload/{object_id}"
            finalize_upload_params = {'uploadId': upload_id}
            
            # Include parts data in the request body if provided
            request_body = {}
            if parts:
                request_body['parts'] = parts
            
            if request_body:
                finalize_upload_response = requests.post(
                    finalize_upload_url, 
                    headers=score_json_headers, 
                    params=finalize_upload_params,
                    json=request_body 
                )
            else:
                finalize_upload_response = requests.post(
                    finalize_upload_url, 
                    headers=score_json_headers, 
                    params=finalize_upload_params
                )
            
            if finalize_upload_response.status_code != 200:
                log_submission(submission_id, request.user.get('user_id'), finalize_upload_response.status_code, finalize_upload_response.text)
                return {'error': f'Failed to finalise upload: {finalize_upload_response.status_code} - {finalize_upload_response.text}'}, finalize_upload_response.status_code

            log_submission(submission_id, request.user.get('user_id'), finalize_upload_response.status_code, 'Upload finalised successfully')
            
            # SCORE might return empty response, so handle that
            try:
                response_data = finalize_upload_response.json()
            except:
                # If no JSON response, return success message
                response_data = {
                    'message': 'Upload finalized successfully',
                    'object_id': object_id,
                    'upload_id': upload_id
                }
                
            return response_data, 200

        except Exception as e:
            logger.exception(f"Error finalising upload for submission {submission_id}: {str(e)}")
            log_submission(submission_id, request.user.get('user_id'), 500, f'{str(e)}')
            return {'error': f'Failed to finalise upload: {str(e)}'}, 500
        

@project_ns.route('/<string:project_id>/submissions/<string:submission_id>/publish')
class PublishSubmission(Resource):

    ### POST /projects/<project_id>/submissions/<submission_id>/publish ###

    @api.doc('publish_submission')
    @require_auth(keycloak_auth)
    @require_permission('publish_submission', resource_type='project', resource_id_arg='project_id')
    def post(self, project_id, submission_id):

        """Publish a submission in SONG (proxy endpoint)"""

        try:
            try:
                clean_project_id = str(uuid.UUID(project_id.strip('"')))
                clean_submission_id = str(uuid.UUID(submission_id.strip('"')))
            except ValueError as e:
                return {'error': f'Invalid UUID format: {str(e)}'}, 400
            
            # Get the project privacy setting
            with get_db_cursor() as cursor:
                cursor.execute("""
                    SELECT *
                    FROM projects
                    WHERE id = %s
                """, (clean_project_id,))
                
                project = cursor.fetchone()
                
                if not project:
                    return {'error': 'Project not found'}, 404
                
                privacy = project.get('privacy', 'public')

            # get the study_id and analysis_id from the submission record
            with get_db_cursor() as cursor:
                cursor.execute("""
                    SELECT study_id, analysis_id
                    FROM submissions
                    WHERE id = %s AND project_id = %s
                """, (clean_submission_id, clean_project_id))
                
                submission = cursor.fetchone()
                
                if not submission:
                    return {'error': 'Submission not found for this project'}, 404
                
                study_id = submission.get('study_id')
                analysis_id = submission.get('analysis_id')

            # Get client token for SONG API
            song_token = keycloak_auth.get_client_token()
            if not song_token:
                return {'error': 'Failed to authenticate with SONG service'}, 500

            # Set up headers for SONG request
            song_headers = {
                'Authorization': f'Bearer {song_token}',
                'Content-Type': 'application/json'
            }

            # Forward the publish request to SONG
            song_publish_url = f"{SONG_URL}/studies/{study_id}/analysis/publish/{analysis_id}"
            song_response = requests.put(song_publish_url, headers=song_headers)

            print(f"SONG publish response status: {song_response.status_code}")

            # Forward SONG's response directly
            try:
                response_data = song_response.json()
            except Exception:
                response_data = {'message': song_response.text}

            if song_response.status_code != 200:
                log_submission(clean_submission_id, request.user.get('user_id'), song_response.status_code, song_response.text)
            else:
                log_submission(clean_submission_id, request.user.get('user_id'), song_response.status_code, 'Analysis published successfully')
                
                # After successful publication, fetch the analysis data and index it to Elasticsearch
                try:
                    # Get the full analysis data from SONG
                    song_analysis_url = f"{SONG_URL}/studies/{study_id}/analysis/{analysis_id}"
                    analysis_response = requests.get(song_analysis_url, headers=song_headers)
                    
                    if analysis_response.status_code == 200:
                        analysis_data = analysis_response.json()
                        
                        # Index each sample as a separate document in Elasticsearch
                        samples = analysis_data.get('samples', [])
                        indexed_samples = 0
                        failed_samples = 0
                        
                        for i, sample in enumerate(samples):
                            # Create a unique document ID for each sample
                            sample_doc_id = f"{analysis_id}_sample_{i}"
                            
                            # Create the sample document with analysis metadata
                            sample_doc = {
                                "_id": sample_doc_id,
                                "projectId": clean_project_id,
                                "organisationId": project.get('organisation_id'),
                                "submissionId": clean_submission_id,
                                "studyId": study_id,
                                "pathogenId": project.get('pathogen_id'),
                                "analysisId": analysis_id,
                                "privacy": privacy,
                                "publishedAt": datetime.now().isoformat(),
                                "analysisType": analysis_data.get('analysisType', {}),
                                "analysisState": analysis_data.get('analysisState'),
                                "createdAt": analysis_data.get('createdAt'),
                                "updatedAt": analysis_data.get('updatedAt'),
                                "files": analysis_data.get('files', []),
                                **sample  # Include all sample fields at the top level
                            }
                            
                            # Index this sample document
                            if send_to_elastic("agari-samples", sample_doc):
                                indexed_samples += 1
                            else:
                                failed_samples += 1
                        
                        if indexed_samples > 0:
                            logger.info(f"Successfully indexed {indexed_samples} samples from analysis {analysis_id} to Elasticsearch")
                        if failed_samples > 0:
                            logger.warning(f"Failed to index {failed_samples} samples from analysis {analysis_id} to Elasticsearch")
                    else:
                        logger.warning(f"Failed to fetch analysis data for indexing: {analysis_response.status_code}")
                        
                except Exception as es_error:
                    logger.exception(f"Error indexing analysis to Elasticsearch: {str(es_error)}")
                    # Don't fail the publish operation if Elasticsearch indexing fails            
                
            return response_data, song_response.status_code

        except Exception as e:
            logger.exception(f"Error publishing submission {submission_id} for project {project_id}: {str(e)}")
            log_submission(submission_id, request.user.get('user_id'), 500, f'{str(e)}')
            return {'error': f'Failed to publish analysis: {str(e)}'}, 500


@project_ns.route('/<string:project_id>/submissions/<string:submission_id>/unpublish')
class UnpublishSubmission(Resource):

    ### POST /projects/<project_id>/submissions/<submission_id>/unpublish ###

    @api.doc('unpublish_submission')
    @require_auth(keycloak_auth)
    @require_permission('unpublish_submission', resource_type='project', resource_id_arg='project_id')
    def post(self, project_id, submission_id):

        """Unpublish an analysis in SONG (proxy endpoint)"""
        
        try:
            try:
                clean_project_id = str(uuid.UUID(project_id.strip('"')))
                clean_submission_id = str(uuid.UUID(submission_id.strip('"')))
            except ValueError as e:
                return {'error': f'Invalid UUID format: {str(e)}'}, 400

            # get the study_id and analysis_id from the submission record
            with get_db_cursor() as cursor:
                cursor.execute("""
                    SELECT study_id, analysis_id
                    FROM submissions
                    WHERE id = %s AND project_id = %s
                """, (clean_submission_id, clean_project_id))
                
                submission = cursor.fetchone()
                
                if not submission:
                    return {'error': 'Submission not found for this project'}, 404
                
                study_id = submission.get('study_id')
                analysis_id = submission.get('analysis_id')

            # Get client token for SONG API
            song_token = keycloak_auth.get_client_token()
            if not song_token:
                return {'error': 'Failed to authenticate with SONG service'}, 500

            # Set up headers for SONG request
            song_headers = {
                'Authorization': f'Bearer {song_token}',
                'Content-Type': 'application/json'
            }

            # Forward the unpublish request to SONG
            song_unpublish_url = f"{SONG_URL}/studies/{study_id}/analysis/unpublish/{analysis_id}"
            song_response = requests.put(song_unpublish_url, headers=song_headers)

            print(f"SONG unpublish response status: {song_response.status_code}")

            # Forward SONG's response directly
            try:
                response_data = song_response.json()
            except Exception:
                response_data = {'message': song_response.text}

            if song_response.status_code != 200:
                log_submission(clean_submission_id, request.user.get('user_id'), song_response.status_code, song_response.text)
            else:
                log_submission(clean_submission_id, request.user.get('user_id'), song_response.status_code, 'Analysis unpublished successfully')
                
                # After successful unpublication, remove the sample documents from Elasticsearch
                try:
                    remove_success = remove_samples_from_elastic(analysis_id)
                    if remove_success:
                        logger.info(f"Successfully removed sample documents for analysis {analysis_id} from Elasticsearch")
                    else:
                        logger.warning(f"Failed to remove sample documents for analysis {analysis_id} from Elasticsearch")
                except Exception as es_error:
                    logger.exception(f"Error removing sample documents from Elasticsearch: {str(es_error)}")
                    # Don't fail the unpublish operation if Elasticsearch removal fails

            return response_data, song_response.status_code

        except Exception as e:
            logger.exception(f"Error unpublishing submission {submission_id} for project {project_id}: {str(e)}")
            log_submission(submission_id, request.user.get('user_id'), 500, f'{str(e)}')
            return {'error': f'Failed to unpublish analysis: {str(e)}'}, 500
        

##########################
### STUDIES
##########################


study_ns = api.namespace('studies', description='Study management endpoints')

@study_ns.route('/')
class StudyList(Resource):
    
    ### GET /studies ###

    @study_ns.doc('list_studies')
    def get(self):

        """List all studies (public access)"""
        
        try:
            with get_db_cursor() as cursor:
                cursor.execute("""
                    SELECT *
                    FROM studies 
                    WHERE deleted_at IS NULL 
                    ORDER BY name
                """)
                
                studies = cursor.fetchall()

                return studies

        except Exception as e:
            logger.exception("Error retrieving studies")
            return {'error': f'Database error: {str(e)}'}, 500

    ### POST /studies ###

    @study_ns.doc('create_study')
    @require_auth(keycloak_auth)
    @require_permission('create_study', resource_type='project', resource_id_arg='projectId')
    def post(self):
        """Create a new study"""
        try:
            data = request.get_json()
            if not data:
                return {'error': 'No JSON data provided'}, 400
            
            studyId = data.get('studyId')
            name = data.get('name')
            description = data.get('description')
            projectId = data.get('projectId')
            info = data.get('info')
            
            if not studyId:
                return {'error': 'StudyId is required'}, 400
            if not name:
                return {'error': 'Study name is required'}, 400
            if not projectId:
                return {'error': 'Associated projectId is required'}, 400
    
            ### CHECK IF STUDYID EXISTS IN SONG ###
            app.logger.info(f"Checking if studyId '{studyId}' exists in SONG before creating locally...")
    
            song_token = keycloak_auth.get_client_token()
            if not song_token:
                return {'error': 'Failed to authenticate with SONG service'}, 500
            else:
                app.logger.info("Successfully obtained SONG token")
                print(f"SONG Token: {song_token}")
    
            song_headers = {
                'Authorization': f'Bearer {song_token}',
                'Content-Type': 'application/json'
            }
            
            song_check_url = f"{SONG_URL}/studies/{studyId}"
            app.logger.info(f"Checking SONG for existing studyId at {song_check_url} ...")
            song_response = requests.get(song_check_url, headers=song_headers)
    
            app.logger.info(f"SONG: {song_response.json()}")
    
            if song_response.status_code == 200:
                return {'error': f'Study with studyId "{studyId}" already exists in SONG'}, 200
            elif song_response.status_code == 404:
                print(f"StudyId '{studyId}' does not exist in SONG, proceeding to create locally...")
            else:
                return {'error': f'Error checking study in SONG: {song_response.status_code} - {song_response.text}'}, 500
    
            ### CREATE STUDY IN SONG ###
            song_create_url = f"{SONG_URL}/studies/{studyId}/"
            song_payload = {
                'studyId': studyId,
                'name': name,
                'description': description,
                'info': info or {}
            }
    
            song_response = requests.post(song_create_url, headers=song_headers, json=song_payload)
    
            if song_response.status_code == 200:
                print(f"Successfully created study in SONG: {song_response.json()}")
            else:
                return {'error': f"Failed to create study in SONG: {song_response.status_code} - {song_response.text}"}
    
            ### CREATE STUDY LOCALLY ###
            with get_db_cursor() as cursor:
                cursor.execute("""
                    INSERT INTO studies (study_id, name, description, project_id)
                    VALUES (%s, %s, %s, %s)
                    RETURNING *
                """, (studyId, name, description, projectId))
    
                new_study = cursor.fetchone()
    
                return {
                    'message': 'Study created successfully',
                    'study': new_study
                }, 201
    
        except Exception as e:
            if 'duplicate key value violates unique constraint' in str(e):
                return {'error': f'Study with name "{name}" already exists'}, 409
            logger.exception("Error creating study")
            return {'error': f'Database error: {str(e)}'}, 500

@study_ns.route('/<string:study_id>/analysis')
class StudyAnalysis(Resource):
    
    ### GET /studies/<study_id>/analysis ###

    @study_ns.doc('get_study_analysis')
    @require_auth(keycloak_auth)
    def get(self, study_id):

        """
            Get analysis results for a study from SONG (proxy endpoint)

            Query Parameters:
                - analysisStates: Comma-separated list of analysis states to filter by
        """

        states = request.args.get('analysisStates')
        
        try:
            # Get client token for SONG API
            song_token = keycloak_auth.get_client_token()
            if not song_token:
                return {'error': 'Failed to authenticate with SONG service'}, 500

            # Set up headers for SONG request
            song_headers = {
                'Authorization': f'Bearer {song_token}',
                'Content-Type': 'application/json'
            }

            if states:
                song_analysis_url = f"{SONG_URL}/studies/{study_id}/analysis?analysisStates={states}"
            else:
                song_analysis_url = f"{SONG_URL}/studies/{study_id}/analysis"

            song_response = requests.get(song_analysis_url, headers=song_headers)

            print(f"SONG analysis response status: {song_response.status_code}")
            
            # Forward SONG's response directly
            try:
                response_data = song_response.json()
            except:
                logger.exception("Error parsing SONG response")
                response_data = {'message': song_response.text}
            
            return response_data, song_response.status_code

        except Exception as e:
            logger.exception("Error retrieving analysis")
            return {'error': f'Failed to retrieve analysis results: {str(e)}'}, 500

@study_ns.route('/<string:project_id>/<string:study_id>/analysis/<string:analysis_id>/upload')
class StudyAnalysisUpload(Resource):

    ### POST /studies/<project_id>/<study_id>/analysis/<analysis_id>/upload ###

    @study_ns.doc('upload_analysis_file')
    @require_auth(keycloak_auth)
    @require_permission('submit_to_study', resource_type='project', resource_id_arg='project_id')
    def post(self, project_id, study_id, analysis_id):

        """Upload a file to an analysis in SCORE and MINIO (proxy endpoint)"""

        try:
            print("Form keys:", request.form.keys())
            print("Form data:", request.form)
            # Parse form data
            object_id = request.form.get('object_id')
            overwrite = request.form.get('overwrite', 'true').lower() == 'true'
            
            if not object_id:
                return {'error': 'object_id is required'}, 400
                
            # Get the uploaded file
            if 'file' not in request.files:
                return {'error': 'No file provided'}, 400
                
            file = request.files['file']
            if file.filename == '':
                return {'error': 'No file selected'}, 400

            # Read file data and calculate size/MD5
            file_data = file.read()
            file_size = len(file_data)
            
            import hashlib
            file_md5 = hashlib.md5(file_data).hexdigest()
            
            app.logger.info(f"File: {file.filename}, Size: {file_size}, MD5: {file_md5}")

            # Get client token for SCORE API
            score_token = keycloak_auth.get_client_token()
            if not score_token:
                return {'error': 'Failed to authenticate with SCORE service'}, 500

            score_headers = {
                'Authorization': f'Bearer {score_token}',
                'Content-Type': 'application/x-www-form-urlencoded'
            }

            # Step 1: Initialize upload with SCORE
            init_upload_url = f"{SCORE_URL}/upload/{object_id}/uploads"
            init_data = {
                'fileSize': file_size,
                'md5': file_md5,
                'overwrite': overwrite
            }
            app.logger.info(f"Score URL {init_upload_url}")
            init_response = requests.post(init_upload_url, headers=score_headers, data=init_data)
            app.logger.info(f"Score upload response: {init_response}")
            if init_response.status_code != 200:
                return {'error': f'Failed to initialize upload: {init_response.status_code} - {init_response.text}'}, 500
                
            init_result = init_response.json()
            upload_id = init_result['uploadId']
            presigned_url = init_result['parts'][0]['url']
            object_md5 = init_result['objectMd5']
            
            app.logger.info(f"Upload initialized - Upload ID: {upload_id}")

            # Step 2: Upload file to MinIO using presigned URL
            upload_headers = {'Content-Type': 'text/plain'}
            upload_response = requests.put(presigned_url, headers=upload_headers, data=file_data)
            
            if upload_response.status_code != 200:
                return {'error': f'Failed to upload file to storage: {upload_response.status_code}'}, 500
                
            etag = upload_response.headers.get('ETag', '').strip('"')
            app.logger.info(f"File uploaded to MinIO - ETag: {etag}")

            # Step 3: Finalize part upload
            finalize_part_url = f"{SCORE_URL}/upload/{object_id}/parts"
            finalize_part_params = {
                'partNumber': 1,
                'etag': etag,
                'md5': object_md5,
                'uploadId': upload_id
            }
            
            score_json_headers = {
                'Authorization': f'Bearer {score_token}',
                'Content-Type': 'application/json'
            }
            
            finalize_part_response = requests.post(
                finalize_part_url, 
                headers=score_json_headers, 
                params=finalize_part_params
            )
            
            if finalize_part_response.status_code != 200:
                return {'error': f'Failed to finalize part upload: {finalize_part_response.status_code}'}, 500
                
            app.logger.info("Part upload finalized")

            # Step 4: Finalize complete upload
            finalize_upload_url = f"{SCORE_URL}/upload/{object_id}"
            finalize_upload_params = {'uploadId': upload_id}
            
            finalize_upload_response = requests.post(
                finalize_upload_url, 
                headers=score_json_headers, 
                params=finalize_upload_params
            )
            
            if finalize_upload_response.status_code != 200:
                return {'error': f'Failed to finalize upload: {finalize_upload_response.status_code}'}, 500
                
            app.logger.info("Upload finalized successfully")

            return {
                'message': 'File uploaded successfully',
                'study_id': study_id,
                'project_id': project_id,
                'analysis_id': analysis_id,
                'object_id': object_id,
                'filename': file.filename,
                'file_size': file_size,
                'md5': file_md5,
                'upload_id': upload_id,
                'etag': etag
            }, 200

        except Exception as e:
            logger.exception(f"Error uploading file to analysis {analysis_id} in study {study_id}: {str(e)}")
            return {'error': f'Failed to upload file: {str(e)}'}, 500
        


##########################
### INVITES
##########################

invite_ns = api.namespace('invites', description='Invite management endpoints')


@invite_ns.route('/project/<string:project_id>')
class ProjectInviteStatus(Resource):
    ### GET /invites/project/<project_id> ###

    @api.doc('get_project_invites')
    def get(self, project_id):
        users = keycloak_auth.get_users_by_attribute('invite_project_id', project_id)
        user_invites = extract_invite_roles(users, "")
        print(user_invites)
        return user_invites, 200


@invite_ns.route('/organisation/<string:org_id>')
class OrgInviteStatus(Resource):
    ### GET /invites/organisation/<org_id> ###

    @api.doc('get_project_invites')
    def get(self, org_id):
        users = keycloak_auth.get_users_by_attribute('invite_org_id', org_id)
        user_invites = extract_invite_roles(users, "org_")
        print(user_invites)
        return user_invites, 200


@invite_ns.route('/project/<string:token>/accept')
class ProjectInviteConfirm(Resource):
    ### POST /invites/project/<token>/accept ###

    @api.doc('accept_project_invite')
    def post(self, token):
        user = keycloak_auth.get_users_by_attribute('invite_token', token)[0]
        user_id = user["user_id"]

        invite_project_id = user["attributes"].get("invite_project_id", [""])[0]
        invite_role = user["attributes"].get(f"invite_role_{invite_project_id}", [""])[0]

        removed_roles = role_project_member(user_id, invite_project_id, invite_role)
        print(f"Added project_id {invite_project_id} to role {invite_role} for user {user_id}")
        # If not in an organisation, assign the org-partial role
        org = keycloak_auth.get_user_org()
        if not org:
            project_org_id = keycloak_auth.get_project_parent_org(invite_project_id)
            role_org_member(user_id, project_org_id, "org-partial")

        # Remove temp attributes
        keycloak_auth.remove_attribute_value(user_id, 'invite_token', token)
        keycloak_auth.remove_attribute_value(user_id, 'invite_project_id', invite_project_id)
        keycloak_auth.remove_attribute_value(user_id, f'invite_role_{invite_project_id}', invite_role)

        # Get access token for the user
        auth_tokens = keycloak_auth.get_user_auth_tokens(user_id)
        if not auth_tokens:
            return {'error': f'"Failed to obtain auth tokens for user {user_id}'}, 500

        return {
            'message': 'User added to project successfully',
            'user_id': user_id,
            'project_id': invite_project_id,
            'new_role': invite_role,
            'removed_roles': removed_roles,
            'access_token': auth_tokens["access_token"],
            'refresh_token': auth_tokens["refresh_token"]
        }, 200


@invite_ns.route('/organisation/<string:token>/accept')
class OrganisationInviteConfirm(Resource):
    ### POST /invites/organisation/<token>/accept ###

    @api.doc('accept_organisation_invite')
    def post(self, token):
        user = keycloak_auth.get_users_by_attribute('invite_org_token', token)[0]
        user_id = user["user_id"]

        invite_org_id = user["attributes"].get("invite_org_id", [""])[0]
        invite_org_role = user["attributes"].get(f"invite_org_role_{invite_org_id}", [""])[0]

        result = role_org_member(user_id, invite_org_id, invite_org_role)

        # Remove temp attributes
        keycloak_auth.remove_attribute_value(user_id, 'invite_org_token', token)
        keycloak_auth.remove_attribute_value(user_id, 'invite_org_id', invite_org_id)
        keycloak_auth.remove_attribute_value(user_id, f'invite_org_role_{invite_org_id}', invite_org_role)

        if invite_org_role == 'org-owner':
            user_attr = keycloak_auth.get_user_attributes(user_id)
            # Downgrade previous owner to org-admin
            role_org_member(user_attr["invite_org_old_owner"][0], invite_org_id, "org-admin")
            keycloak_auth.remove_attribute_value(user_id, "invite_org_old_owner", user_attr["invite_org_old_owner"][0])

        # Get access token for the user
        auth_tokens = keycloak_auth.get_user_auth_tokens(user_id)
        if not auth_tokens:
            return {'error': f'"Failed to obtain access token for user {user_id}'}, 500



@invite_ns.route('/email/<string:token>/confirm')
class EmailChangeConfirm(Resource):
    ### POST /invites/email/<token>/confirm ###

    @api.doc('accept_project_invite')
    def post(self, token):
        user = keycloak_auth.get_users_by_attribute('invite_token', token)[0]
        user_id = user["user_id"]

        invite_email = user["attributes"].get("invite_new_email", [""])[0]

        success = keycloak_auth.change_username(user_id, invite_email)
        if not success:
            return success

        # Remove temp attributes
        keycloak_auth.remove_attribute_value(user_id, 'invite_token', token)
        keycloak_auth.remove_attribute_value(user_id, 'invite_new_email', invite_email)

        # Get access token for the user
        auth_tokens = keycloak_auth.get_user_auth_tokens(user_id)
        if not auth_tokens:
            return {'error': f'"Failed to obtain auth tokens for user {user_id}'}, 500

        return {
            'message': 'User changed email successfully',
            'user_id': user_id,
            'new_email': invite_email,
            'previous_email': user["username"],
            'access_token': auth_tokens["access_token"],
            'refresh_token': auth_tokens["refresh_token"]
        }, 200


if __name__ == '__main__':
    app.run(debug=True, host='0.0.0.0', port=settings.PORT)<|MERGE_RESOLUTION|>--- conflicted
+++ resolved
@@ -1988,16 +1988,6 @@
                 
                 # print truncated tsv
                 print(json.dumps(tsv_json)[:500] + '...')
-<<<<<<< HEAD
-=======
-
-                data = {
-                    "samples": tsv_json
-                }
-
-                validation = validate_against_schema(data, schema)
-
->>>>>>> a946c250
                 
                 # Check total file size to determine if we should use async validation
                 total_file_size = sum(f['file_size'] for f in files)
